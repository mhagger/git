#ifndef GIT_COMPAT_UTIL_H
#define GIT_COMPAT_UTIL_H

#define _FILE_OFFSET_BITS 64

#ifndef FLEX_ARRAY
/*
 * See if our compiler is known to support flexible array members.
 */
#if defined(__STDC_VERSION__) && (__STDC_VERSION__ >= 199901L) && (!defined(__SUNPRO_C) || (__SUNPRO_C > 0x580))
# define FLEX_ARRAY /* empty */
#elif defined(__GNUC__)
# if (__GNUC__ >= 3)
#  define FLEX_ARRAY /* empty */
# else
#  define FLEX_ARRAY 0 /* older GNU extension */
# endif
#endif

/*
 * Otherwise, default to safer but a bit wasteful traditional style
 */
#ifndef FLEX_ARRAY
# define FLEX_ARRAY 1
#endif
#endif

#define ARRAY_SIZE(x) (sizeof(x)/sizeof(x[0]))
#define bitsizeof(x)  (CHAR_BIT * sizeof(x))

#ifdef __GNUC__
#define TYPEOF(x) (__typeof__(x))
#else
#define TYPEOF(x)
#endif

#define MSB(x, bits) ((x) & TYPEOF(x)(~0ULL << (bitsizeof(x) - (bits))))
#define HAS_MULTI_BITS(i)  ((i) & ((i) - 1))  /* checks if an integer has more than 1 bit set */

#define DIV_ROUND_UP(n,d) (((n) + (d) - 1) / (d))

/* Approximation of the length of the decimal representation of this type. */
#define decimal_length(x)	((int)(sizeof(x) * 2.56 + 0.5) + 1)

#if defined(__sun__)
 /*
  * On Solaris, when _XOPEN_EXTENDED is set, its header file
  * forces the programs to be XPG4v2, defeating any _XOPEN_SOURCE
  * setting to say we are XPG5 or XPG6.  Also on Solaris,
  * XPG6 programs must be compiled with a c99 compiler, while
  * non XPG6 programs must be compiled with a pre-c99 compiler.
  */
# if __STDC_VERSION__ - 0 >= 199901L
# define _XOPEN_SOURCE 600
# else
# define _XOPEN_SOURCE 500
# endif
#elif !defined(__APPLE__) && !defined(__FreeBSD__)  && !defined(__USLC__) && !defined(_M_UNIX) && !defined(sgi)
#define _XOPEN_SOURCE 600 /* glibc2 and AIX 5.3L need 500, OpenBSD needs 600 for S_ISLNK() */
#define _XOPEN_SOURCE_EXTENDED 1 /* AIX 5.3L needs this */
#endif
#define _ALL_SOURCE 1
#define _GNU_SOURCE 1
#define _BSD_SOURCE 1
#define _NETBSD_SOURCE 1
#define _SGI_SOURCE 1

#ifdef WIN32 /* Both MinGW and MSVC */
#define WIN32_LEAN_AND_MEAN  /* stops windows.h including winsock.h */
#include <winsock2.h>
#include <windows.h>
#endif

#include <unistd.h>
#include <stdio.h>
#include <sys/stat.h>
#include <fcntl.h>
#include <stddef.h>
#include <stdlib.h>
#include <stdarg.h>
#include <string.h>
#include <errno.h>
#include <limits.h>
#include <sys/param.h>
#include <sys/types.h>
#include <dirent.h>
#include <sys/time.h>
#include <time.h>
#include <signal.h>
#include <fnmatch.h>
#include <assert.h>
#include <regex.h>
#include <utime.h>
#ifndef __MINGW32__
#include <sys/wait.h>
#include <sys/poll.h>
#include <sys/socket.h>
#include <sys/ioctl.h>
#include <termios.h>
#ifndef NO_SYS_SELECT_H
#include <sys/select.h>
#endif
#include <netinet/in.h>
#include <netinet/tcp.h>
#include <arpa/inet.h>
#include <netdb.h>
#include <pwd.h>
#include <inttypes.h>
#if defined(__CYGWIN__)
#undef _XOPEN_SOURCE
#include <grp.h>
#define _XOPEN_SOURCE 600
#include "compat/cygwin.h"
#else
#undef _ALL_SOURCE /* AIX 5.3L defines a struct list with _ALL_SOURCE. */
#include <grp.h>
#define _ALL_SOURCE 1
#endif
#else 	/* __MINGW32__ */
/* pull in Windows compatibility stuff */
#include "compat/mingw.h"
#endif	/* __MINGW32__ */
#ifdef _MSC_VER
#include "compat/msvc.h"
#endif

#ifndef NO_LIBGEN_H
#include <libgen.h>
#else
#define basename gitbasename
extern char *gitbasename(char *);
#endif

#ifndef NO_ICONV
#include <iconv.h>
#endif

#ifndef NO_OPENSSL
#include <openssl/ssl.h>
#include <openssl/err.h>
#endif

/* On most systems <limits.h> would have given us this, but
 * not on some systems (e.g. GNU/Hurd).
 */
#ifndef PATH_MAX
#define PATH_MAX 4096
#endif

#ifndef PRIuMAX
#define PRIuMAX "llu"
#endif

#ifndef PRIu32
#define PRIu32 "u"
#endif

#ifndef PRIx32
#define PRIx32 "x"
#endif

#ifndef PATH_SEP
#define PATH_SEP ':'
#endif

#ifndef STRIP_EXTENSION
#define STRIP_EXTENSION ""
#endif

#ifndef has_dos_drive_prefix
#define has_dos_drive_prefix(path) 0
#endif

#ifndef is_dir_sep
#define is_dir_sep(c) ((c) == '/')
#endif

#ifdef __GNUC__
#define NORETURN __attribute__((__noreturn__))
#define NORETURN_PTR __attribute__((__noreturn__))
#else
#define NORETURN
#define NORETURN_PTR
#ifndef __attribute__
#define __attribute__(x)
#endif
#endif

#include "compat/bswap.h"

/* General helper functions */
extern NORETURN void usage(const char *err);
extern NORETURN void usagef(const char *err, ...) __attribute__((format (printf, 1, 2)));
extern NORETURN void die(const char *err, ...) __attribute__((format (printf, 1, 2)));
extern NORETURN void die_errno(const char *err, ...) __attribute__((format (printf, 1, 2)));
extern int error(const char *err, ...) __attribute__((format (printf, 1, 2)));
extern void warning(const char *err, ...) __attribute__((format (printf, 1, 2)));

extern void set_die_routine(NORETURN_PTR void (*routine)(const char *err, va_list params));

extern int prefixcmp(const char *str, const char *prefix);
<<<<<<< HEAD
=======
extern int suffixcmp(const char *str, const char *suffix);
extern time_t tm_to_time_t(const struct tm *tm);
>>>>>>> 566c5111

static inline const char *skip_prefix(const char *str, const char *prefix)
{
	size_t len = strlen(prefix);
	return strncmp(str, prefix, len) ? NULL : str + len;
}

#if defined(NO_MMAP) || defined(USE_WIN32_MMAP)

#ifndef PROT_READ
#define PROT_READ 1
#define PROT_WRITE 2
#define MAP_PRIVATE 1
#define MAP_FAILED ((void*)-1)
#endif

#define mmap git_mmap
#define munmap git_munmap
extern void *git_mmap(void *start, size_t length, int prot, int flags, int fd, off_t offset);
extern int git_munmap(void *start, size_t length);

#else /* NO_MMAP || USE_WIN32_MMAP */

#include <sys/mman.h>

#endif /* NO_MMAP || USE_WIN32_MMAP */

#ifdef NO_MMAP

/* This value must be multiple of (pagesize * 2) */
#define DEFAULT_PACKED_GIT_WINDOW_SIZE (1 * 1024 * 1024)

#else /* NO_MMAP */

/* This value must be multiple of (pagesize * 2) */
#define DEFAULT_PACKED_GIT_WINDOW_SIZE \
	(sizeof(void*) >= 8 \
		?  1 * 1024 * 1024 * 1024 \
		: 32 * 1024 * 1024)

#endif /* NO_MMAP */

#ifdef NO_ST_BLOCKS_IN_STRUCT_STAT
#define on_disk_bytes(st) ((st).st_size)
#else
#define on_disk_bytes(st) ((st).st_blocks * 512)
#endif

#define DEFAULT_PACKED_GIT_LIMIT \
	((1024L * 1024L) * (sizeof(void*) >= 8 ? 8192 : 256))

#ifdef NO_PREAD
#define pread git_pread
extern ssize_t git_pread(int fd, void *buf, size_t count, off_t offset);
#endif
/*
 * Forward decl that will remind us if its twin in cache.h changes.
 * This function is used in compat/pread.c.  But we can't include
 * cache.h there.
 */
extern ssize_t read_in_full(int fd, void *buf, size_t count);

#ifdef NO_SETENV
#define setenv gitsetenv
extern int gitsetenv(const char *, const char *, int);
#endif

#ifdef NO_MKDTEMP
#define mkdtemp gitmkdtemp
extern char *gitmkdtemp(char *);
#endif

#ifdef NO_MKSTEMPS
#define mkstemps gitmkstemps
extern int gitmkstemps(char *, int);
#endif

#ifdef NO_UNSETENV
#define unsetenv gitunsetenv
extern void gitunsetenv(const char *);
#endif

#ifdef NO_STRCASESTR
#define strcasestr gitstrcasestr
extern char *gitstrcasestr(const char *haystack, const char *needle);
#endif

#ifdef NO_STRLCPY
#define strlcpy gitstrlcpy
extern size_t gitstrlcpy(char *, const char *, size_t);
#endif

#ifdef NO_STRTOUMAX
#define strtoumax gitstrtoumax
extern uintmax_t gitstrtoumax(const char *, char **, int);
#endif

#ifdef NO_HSTRERROR
#define hstrerror githstrerror
extern const char *githstrerror(int herror);
#endif

#ifdef NO_MEMMEM
#define memmem gitmemmem
void *gitmemmem(const void *haystack, size_t haystacklen,
                const void *needle, size_t needlelen);
#endif

#ifdef FREAD_READS_DIRECTORIES
#ifdef fopen
#undef fopen
#endif
#define fopen(a,b) git_fopen(a,b)
extern FILE *git_fopen(const char*, const char*);
#endif

#ifdef SNPRINTF_RETURNS_BOGUS
#define snprintf git_snprintf
extern int git_snprintf(char *str, size_t maxsize,
			const char *format, ...);
#define vsnprintf git_vsnprintf
extern int git_vsnprintf(char *str, size_t maxsize,
			 const char *format, va_list ap);
#endif

#ifdef __GLIBC_PREREQ
#if __GLIBC_PREREQ(2, 1)
#define HAVE_STRCHRNUL
#endif
#endif

#ifndef HAVE_STRCHRNUL
#define strchrnul gitstrchrnul
static inline char *gitstrchrnul(const char *s, int c)
{
	while (*s && *s != c)
		s++;
	return (char *)s;
}
#endif

extern void release_pack_memory(size_t, int);

extern char *xstrdup(const char *str);
extern void *xmalloc(size_t size);
extern void *xmemdupz(const void *data, size_t len);
extern char *xstrndup(const char *str, size_t len);
extern void *xrealloc(void *ptr, size_t size);
extern void *xcalloc(size_t nmemb, size_t size);
extern void *xmmap(void *start, size_t length, int prot, int flags, int fd, off_t offset);
extern ssize_t xread(int fd, void *buf, size_t len);
extern ssize_t xwrite(int fd, const void *buf, size_t len);
extern int xdup(int fd);
extern FILE *xfdopen(int fd, const char *mode);
extern int xmkstemp(char *template);
extern int odb_mkstemp(char *template, size_t limit, const char *pattern);
extern int odb_pack_keep(char *name, size_t namesz, unsigned char *sha1);

static inline size_t xsize_t(off_t len)
{
	return (size_t)len;
}

static inline int has_extension(const char *filename, const char *ext)
{
	size_t len = strlen(filename);
	size_t extlen = strlen(ext);
	return len > extlen && !memcmp(filename + len - extlen, ext, extlen);
}

/* Sane ctype - no locale, and works with signed chars */
#undef isascii
#undef isspace
#undef isdigit
#undef isalpha
#undef isalnum
#undef tolower
#undef toupper
extern unsigned char sane_ctype[256];
#define GIT_SPACE 0x01
#define GIT_DIGIT 0x02
#define GIT_ALPHA 0x04
#define GIT_GLOB_SPECIAL 0x08
#define GIT_REGEX_SPECIAL 0x10
#define sane_istest(x,mask) ((sane_ctype[(unsigned char)(x)] & (mask)) != 0)
#define isascii(x) (((x) & ~0x7f) == 0)
#define isspace(x) sane_istest(x,GIT_SPACE)
#define isdigit(x) sane_istest(x,GIT_DIGIT)
#define isalpha(x) sane_istest(x,GIT_ALPHA)
#define isalnum(x) sane_istest(x,GIT_ALPHA | GIT_DIGIT)
#define is_glob_special(x) sane_istest(x,GIT_GLOB_SPECIAL)
#define is_regex_special(x) sane_istest(x,GIT_GLOB_SPECIAL | GIT_REGEX_SPECIAL)
#define tolower(x) sane_case((unsigned char)(x), 0x20)
#define toupper(x) sane_case((unsigned char)(x), 0)

static inline int sane_case(int x, int high)
{
	if (sane_istest(x, GIT_ALPHA))
		x = (x & ~0x20) | high;
	return x;
}

static inline int strtoul_ui(char const *s, int base, unsigned int *result)
{
	unsigned long ul;
	char *p;

	errno = 0;
	ul = strtoul(s, &p, base);
	if (errno || *p || p == s || (unsigned int) ul != ul)
		return -1;
	*result = ul;
	return 0;
}

static inline int strtol_i(char const *s, int base, int *result)
{
	long ul;
	char *p;

	errno = 0;
	ul = strtol(s, &p, base);
	if (errno || *p || p == s || (int) ul != ul)
		return -1;
	*result = ul;
	return 0;
}

#ifdef INTERNAL_QSORT
void git_qsort(void *base, size_t nmemb, size_t size,
	       int(*compar)(const void *, const void *));
#define qsort git_qsort
#endif

#ifndef DIR_HAS_BSD_GROUP_SEMANTICS
# define FORCE_DIR_SET_GID S_ISGID
#else
# define FORCE_DIR_SET_GID 0
#endif

#ifdef NO_NSEC
#undef USE_NSEC
#define ST_CTIME_NSEC(st) 0
#define ST_MTIME_NSEC(st) 0
#else
#ifdef USE_ST_TIMESPEC
#define ST_CTIME_NSEC(st) ((unsigned int)((st).st_ctimespec.tv_nsec))
#define ST_MTIME_NSEC(st) ((unsigned int)((st).st_mtimespec.tv_nsec))
#else
#define ST_CTIME_NSEC(st) ((unsigned int)((st).st_ctim.tv_nsec))
#define ST_MTIME_NSEC(st) ((unsigned int)((st).st_mtim.tv_nsec))
#endif
#endif

#ifdef UNRELIABLE_FSTAT
#define fstat_is_reliable() 0
#else
#define fstat_is_reliable() 1
#endif

/*
 * Preserves errno, prints a message, but gives no warning for ENOENT.
 * Always returns the return value of unlink(2).
 */
int unlink_or_warn(const char *path);

#endif<|MERGE_RESOLUTION|>--- conflicted
+++ resolved
@@ -199,11 +199,7 @@
 extern void set_die_routine(NORETURN_PTR void (*routine)(const char *err, va_list params));
 
 extern int prefixcmp(const char *str, const char *prefix);
-<<<<<<< HEAD
-=======
 extern int suffixcmp(const char *str, const char *suffix);
-extern time_t tm_to_time_t(const struct tm *tm);
->>>>>>> 566c5111
 
 static inline const char *skip_prefix(const char *str, const char *prefix)
 {
