#!/bin/sh

GVF=GIT-VERSION-FILE
<<<<<<< HEAD
DEF_VER=v1.7.10.GIT
=======
DEF_VER=v1.7.10.1
>>>>>>> bf505158

LF='
'

# First see if there is a version file (included in release tarballs),
# then try git-describe, then default.
if test -f version
then
	VN=$(cat version) || VN="$DEF_VER"
elif test -d .git -o -f .git &&
	VN=$(git describe --match "v[0-9]*" --abbrev=7 HEAD 2>/dev/null) &&
	case "$VN" in
	*$LF*) (exit 1) ;;
	v[0-9]*)
		git update-index -q --refresh
		test -z "$(git diff-index --name-only HEAD --)" ||
		VN="$VN-dirty" ;;
	esac
then
	VN=$(echo "$VN" | sed -e 's/-/./g');
else
	VN="$DEF_VER"
fi

VN=$(expr "$VN" : v*'\(.*\)')

if test -r $GVF
then
	VC=$(sed -e 's/^GIT_VERSION = //' <$GVF)
else
	VC=unset
fi
test "$VN" = "$VC" || {
	echo >&2 "GIT_VERSION = $VN"
	echo "GIT_VERSION = $VN" >$GVF
}

<|MERGE_RESOLUTION|>--- conflicted
+++ resolved
@@ -1,11 +1,7 @@
 #!/bin/sh
 
 GVF=GIT-VERSION-FILE
-<<<<<<< HEAD
 DEF_VER=v1.7.10.GIT
-=======
-DEF_VER=v1.7.10.1
->>>>>>> bf505158
 
 LF='
 '
