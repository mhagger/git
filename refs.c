--- conflicted
+++ resolved
@@ -2611,24 +2611,14 @@
 	assert(err);
 
 	if (!(flag & REF_ISPACKED) || flag & REF_ISSYMREF) {
-<<<<<<< HEAD
 		/*
 		 * loose.  The loose file name is the same as the
 		 * lockfile name, minus ".lock":
 		 */
 		char *loose_filename = get_locked_file_path(lock->lk);
-		int err = unlink_or_warn(loose_filename);
+		int res = unlink_or_msg(loose_filename, err);
 		free(loose_filename);
-		if (err && errno != ENOENT)
-=======
-		/* loose */
-		int res, i = strlen(lock->lk->filename) - 5; /* .lock */
-
-		lock->lk->filename[i] = 0;
-		res = unlink_or_msg(lock->lk->filename, err);
-		lock->lk->filename[i] = '.';
 		if (res)
->>>>>>> 7c926ecf
 			return 1;
 	}
 	return 0;
