/*
 * Builtin "git merge"
 *
 * Copyright (c) 2008 Miklos Vajna <vmiklos@frugalware.org>
 *
 * Based on git-merge.sh by Junio C Hamano.
 */

#include "cache.h"
#include "parse-options.h"
#include "builtin.h"
#include "lockfile.h"
#include "run-command.h"
#include "diff.h"
#include "refs.h"
#include "commit.h"
#include "diffcore.h"
#include "revision.h"
#include "unpack-trees.h"
#include "cache-tree.h"
#include "dir.h"
#include "utf8.h"
#include "log-tree.h"
#include "color.h"
#include "rerere.h"
#include "help.h"
#include "merge-recursive.h"
#include "resolve-undo.h"
#include "remote.h"
#include "fmt-merge-msg.h"
#include "gpg-interface.h"
#include "sequencer.h"

#define DEFAULT_TWOHEAD (1<<0)
#define DEFAULT_OCTOPUS (1<<1)
#define NO_FAST_FORWARD (1<<2)
#define NO_TRIVIAL      (1<<3)

struct strategy {
	const char *name;
	unsigned attr;
};

static const char * const builtin_merge_usage[] = {
<<<<<<< HEAD
	N_("git merge [<options>] [<commit>...]"),
	N_("git merge [<options>] <msg> HEAD <commit>"),
=======
	N_("git merge [options] [<commit>...]"),
>>>>>>> b4391657
	N_("git merge --abort"),
	NULL
};

static int show_diffstat = 1, shortlog_len = -1, squash;
static int option_commit = 1;
static int option_edit = -1;
static int allow_trivial = 1, have_message, verify_signatures;
static int overwrite_ignore = 1;
static struct strbuf merge_msg = STRBUF_INIT;
static struct strategy **use_strategies;
static size_t use_strategies_nr, use_strategies_alloc;
static const char **xopts;
static size_t xopts_nr, xopts_alloc;
static const char *branch;
static char *branch_mergeoptions;
static int option_renormalize;
static int verbosity;
static int allow_rerere_auto;
static int abort_current_merge;
static int show_progress = -1;
static int default_to_upstream = 1;
static const char *sign_commit;

static struct strategy all_strategy[] = {
	{ "recursive",  DEFAULT_TWOHEAD | NO_TRIVIAL },
	{ "octopus",    DEFAULT_OCTOPUS },
	{ "resolve",    0 },
	{ "ours",       NO_FAST_FORWARD | NO_TRIVIAL },
	{ "subtree",    NO_FAST_FORWARD | NO_TRIVIAL },
};

static const char *pull_twohead, *pull_octopus;

enum ff_type {
	FF_NO,
	FF_ALLOW,
	FF_ONLY
};

static enum ff_type fast_forward = FF_ALLOW;

static int option_parse_message(const struct option *opt,
				const char *arg, int unset)
{
	struct strbuf *buf = opt->value;

	if (unset)
		strbuf_setlen(buf, 0);
	else if (arg) {
		strbuf_addf(buf, "%s%s", buf->len ? "\n\n" : "", arg);
		have_message = 1;
	} else
		return error(_("switch `m' requires a value"));
	return 0;
}

static struct strategy *get_strategy(const char *name)
{
	int i;
	struct strategy *ret;
	static struct cmdnames main_cmds, other_cmds;
	static int loaded;

	if (!name)
		return NULL;

	for (i = 0; i < ARRAY_SIZE(all_strategy); i++)
		if (!strcmp(name, all_strategy[i].name))
			return &all_strategy[i];

	if (!loaded) {
		struct cmdnames not_strategies;
		loaded = 1;

		memset(&not_strategies, 0, sizeof(struct cmdnames));
		load_command_list("git-merge-", &main_cmds, &other_cmds);
		for (i = 0; i < main_cmds.cnt; i++) {
			int j, found = 0;
			struct cmdname *ent = main_cmds.names[i];
			for (j = 0; j < ARRAY_SIZE(all_strategy); j++)
				if (!strncmp(ent->name, all_strategy[j].name, ent->len)
						&& !all_strategy[j].name[ent->len])
					found = 1;
			if (!found)
				add_cmdname(&not_strategies, ent->name, ent->len);
		}
		exclude_cmds(&main_cmds, &not_strategies);
	}
	if (!is_in_cmdlist(&main_cmds, name) && !is_in_cmdlist(&other_cmds, name)) {
		fprintf(stderr, _("Could not find merge strategy '%s'.\n"), name);
		fprintf(stderr, _("Available strategies are:"));
		for (i = 0; i < main_cmds.cnt; i++)
			fprintf(stderr, " %s", main_cmds.names[i]->name);
		fprintf(stderr, ".\n");
		if (other_cmds.cnt) {
			fprintf(stderr, _("Available custom strategies are:"));
			for (i = 0; i < other_cmds.cnt; i++)
				fprintf(stderr, " %s", other_cmds.names[i]->name);
			fprintf(stderr, ".\n");
		}
		exit(1);
	}

	ret = xcalloc(1, sizeof(struct strategy));
	ret->name = xstrdup(name);
	ret->attr = NO_TRIVIAL;
	return ret;
}

static void append_strategy(struct strategy *s)
{
	ALLOC_GROW(use_strategies, use_strategies_nr + 1, use_strategies_alloc);
	use_strategies[use_strategies_nr++] = s;
}

static int option_parse_strategy(const struct option *opt,
				 const char *name, int unset)
{
	if (unset)
		return 0;

	append_strategy(get_strategy(name));
	return 0;
}

static int option_parse_x(const struct option *opt,
			  const char *arg, int unset)
{
	if (unset)
		return 0;

	ALLOC_GROW(xopts, xopts_nr + 1, xopts_alloc);
	xopts[xopts_nr++] = xstrdup(arg);
	return 0;
}

static int option_parse_n(const struct option *opt,
			  const char *arg, int unset)
{
	show_diffstat = unset;
	return 0;
}

static struct option builtin_merge_options[] = {
	{ OPTION_CALLBACK, 'n', NULL, NULL, NULL,
		N_("do not show a diffstat at the end of the merge"),
		PARSE_OPT_NOARG, option_parse_n },
	OPT_BOOL(0, "stat", &show_diffstat,
		N_("show a diffstat at the end of the merge")),
	OPT_BOOL(0, "summary", &show_diffstat, N_("(synonym to --stat)")),
	{ OPTION_INTEGER, 0, "log", &shortlog_len, N_("n"),
	  N_("add (at most <n>) entries from shortlog to merge commit message"),
	  PARSE_OPT_OPTARG, NULL, DEFAULT_MERGE_LOG_LEN },
	OPT_BOOL(0, "squash", &squash,
		N_("create a single commit instead of doing a merge")),
	OPT_BOOL(0, "commit", &option_commit,
		N_("perform a commit if the merge succeeds (default)")),
	OPT_BOOL('e', "edit", &option_edit,
		N_("edit message before committing")),
	OPT_SET_INT(0, "ff", &fast_forward, N_("allow fast-forward (default)"), FF_ALLOW),
	{ OPTION_SET_INT, 0, "ff-only", &fast_forward, NULL,
		N_("abort if fast-forward is not possible"),
		PARSE_OPT_NOARG | PARSE_OPT_NONEG, NULL, FF_ONLY },
	OPT_RERERE_AUTOUPDATE(&allow_rerere_auto),
	OPT_BOOL(0, "verify-signatures", &verify_signatures,
		N_("Verify that the named commit has a valid GPG signature")),
	OPT_CALLBACK('s', "strategy", &use_strategies, N_("strategy"),
		N_("merge strategy to use"), option_parse_strategy),
	OPT_CALLBACK('X', "strategy-option", &xopts, N_("option=value"),
		N_("option for selected merge strategy"), option_parse_x),
	OPT_CALLBACK('m', "message", &merge_msg, N_("message"),
		N_("merge commit message (for a non-fast-forward merge)"),
		option_parse_message),
	OPT__VERBOSITY(&verbosity),
	OPT_BOOL(0, "abort", &abort_current_merge,
		N_("abort the current in-progress merge")),
	OPT_SET_INT(0, "progress", &show_progress, N_("force progress reporting"), 1),
	{ OPTION_STRING, 'S', "gpg-sign", &sign_commit, N_("key-id"),
	  N_("GPG sign commit"), PARSE_OPT_OPTARG, NULL, (intptr_t) "" },
	OPT_BOOL(0, "overwrite-ignore", &overwrite_ignore, N_("update ignored files (default)")),
	OPT_END()
};

/* Cleans up metadata that is uninteresting after a succeeded merge. */
static void drop_save(void)
{
	unlink(git_path_merge_head());
	unlink(git_path_merge_msg());
	unlink(git_path_merge_mode());
}

static int save_state(unsigned char *stash)
{
	int len;
	struct child_process cp = CHILD_PROCESS_INIT;
	struct strbuf buffer = STRBUF_INIT;
	const char *argv[] = {"stash", "create", NULL};

	cp.argv = argv;
	cp.out = -1;
	cp.git_cmd = 1;

	if (start_command(&cp))
		die(_("could not run stash."));
	len = strbuf_read(&buffer, cp.out, 1024);
	close(cp.out);

	if (finish_command(&cp) || len < 0)
		die(_("stash failed"));
	else if (!len)		/* no changes */
		return -1;
	strbuf_setlen(&buffer, buffer.len-1);
	if (get_sha1(buffer.buf, stash))
		die(_("not a valid object: %s"), buffer.buf);
	return 0;
}

static void read_empty(unsigned const char *sha1, int verbose)
{
	int i = 0;
	const char *args[7];

	args[i++] = "read-tree";
	if (verbose)
		args[i++] = "-v";
	args[i++] = "-m";
	args[i++] = "-u";
	args[i++] = EMPTY_TREE_SHA1_HEX;
	args[i++] = sha1_to_hex(sha1);
	args[i] = NULL;

	if (run_command_v_opt(args, RUN_GIT_CMD))
		die(_("read-tree failed"));
}

static void reset_hard(unsigned const char *sha1, int verbose)
{
	int i = 0;
	const char *args[6];

	args[i++] = "read-tree";
	if (verbose)
		args[i++] = "-v";
	args[i++] = "--reset";
	args[i++] = "-u";
	args[i++] = sha1_to_hex(sha1);
	args[i] = NULL;

	if (run_command_v_opt(args, RUN_GIT_CMD))
		die(_("read-tree failed"));
}

static void restore_state(const unsigned char *head,
			  const unsigned char *stash)
{
	struct strbuf sb = STRBUF_INIT;
	const char *args[] = { "stash", "apply", NULL, NULL };

	if (is_null_sha1(stash))
		return;

	reset_hard(head, 1);

	args[2] = sha1_to_hex(stash);

	/*
	 * It is OK to ignore error here, for example when there was
	 * nothing to restore.
	 */
	run_command_v_opt(args, RUN_GIT_CMD);

	strbuf_release(&sb);
	refresh_cache(REFRESH_QUIET);
}

/* This is called when no merge was necessary. */
static void finish_up_to_date(const char *msg)
{
	if (verbosity >= 0)
		printf("%s%s\n", squash ? _(" (nothing to squash)") : "", msg);
	drop_save();
}

static void squash_message(struct commit *commit, struct commit_list *remoteheads)
{
	struct rev_info rev;
	struct strbuf out = STRBUF_INIT;
	struct commit_list *j;
	const char *filename;
	int fd;
	struct pretty_print_context ctx = {0};

	printf(_("Squash commit -- not updating HEAD\n"));
	filename = git_path_squash_msg();
	fd = open(filename, O_WRONLY | O_CREAT, 0666);
	if (fd < 0)
		die_errno(_("Could not write to '%s'"), filename);

	init_revisions(&rev, NULL);
	rev.ignore_merges = 1;
	rev.commit_format = CMIT_FMT_MEDIUM;

	commit->object.flags |= UNINTERESTING;
	add_pending_object(&rev, &commit->object, NULL);

	for (j = remoteheads; j; j = j->next)
		add_pending_object(&rev, &j->item->object, NULL);

	setup_revisions(0, NULL, &rev, NULL);
	if (prepare_revision_walk(&rev))
		die(_("revision walk setup failed"));

	ctx.abbrev = rev.abbrev;
	ctx.date_mode = rev.date_mode;
	ctx.fmt = rev.commit_format;

	strbuf_addstr(&out, "Squashed commit of the following:\n");
	while ((commit = get_revision(&rev)) != NULL) {
		strbuf_addch(&out, '\n');
		strbuf_addf(&out, "commit %s\n",
			oid_to_hex(&commit->object.oid));
		pretty_print_commit(&ctx, commit, &out);
	}
	if (write_in_full(fd, out.buf, out.len) != out.len)
		die_errno(_("Writing SQUASH_MSG"));
	if (close(fd))
		die_errno(_("Finishing SQUASH_MSG"));
	strbuf_release(&out);
}

static void finish(struct commit *head_commit,
		   struct commit_list *remoteheads,
		   const unsigned char *new_head, const char *msg)
{
	struct strbuf reflog_message = STRBUF_INIT;
	const unsigned char *head = head_commit->object.oid.hash;

	if (!msg)
		strbuf_addstr(&reflog_message, getenv("GIT_REFLOG_ACTION"));
	else {
		if (verbosity >= 0)
			printf("%s\n", msg);
		strbuf_addf(&reflog_message, "%s: %s",
			getenv("GIT_REFLOG_ACTION"), msg);
	}
	if (squash) {
		squash_message(head_commit, remoteheads);
	} else {
		if (verbosity >= 0 && !merge_msg.len)
			printf(_("No merge message -- not updating HEAD\n"));
		else {
			const char *argv_gc_auto[] = { "gc", "--auto", NULL };
			update_ref(reflog_message.buf, "HEAD",
				new_head, head, 0,
				UPDATE_REFS_DIE_ON_ERR);
			/*
			 * We ignore errors in 'gc --auto', since the
			 * user should see them.
			 */
			close_all_packs();
			run_command_v_opt(argv_gc_auto, RUN_GIT_CMD);
		}
	}
	if (new_head && show_diffstat) {
		struct diff_options opts;
		diff_setup(&opts);
		opts.stat_width = -1; /* use full terminal width */
		opts.stat_graph_width = -1; /* respect statGraphWidth config */
		opts.output_format |=
			DIFF_FORMAT_SUMMARY | DIFF_FORMAT_DIFFSTAT;
		opts.detect_rename = DIFF_DETECT_RENAME;
		diff_setup_done(&opts);
		diff_tree_sha1(head, new_head, "", &opts);
		diffcore_std(&opts);
		diff_flush(&opts);
	}

	/* Run a post-merge hook */
	run_hook_le(NULL, "post-merge", squash ? "1" : "0", NULL);

	strbuf_release(&reflog_message);
}

/* Get the name for the merge commit's message. */
static void merge_name(const char *remote, struct strbuf *msg)
{
	struct commit *remote_head;
	unsigned char branch_head[20];
	struct strbuf buf = STRBUF_INIT;
	struct strbuf bname = STRBUF_INIT;
	const char *ptr;
	char *found_ref;
	int len, early;

	strbuf_branchname(&bname, remote);
	remote = bname.buf;

	memset(branch_head, 0, sizeof(branch_head));
	remote_head = get_merge_parent(remote);
	if (!remote_head)
		die(_("'%s' does not point to a commit"), remote);

	if (dwim_ref(remote, strlen(remote), branch_head, &found_ref) > 0) {
		if (starts_with(found_ref, "refs/heads/")) {
			strbuf_addf(msg, "%s\t\tbranch '%s' of .\n",
				    sha1_to_hex(branch_head), remote);
			goto cleanup;
		}
		if (starts_with(found_ref, "refs/tags/")) {
			strbuf_addf(msg, "%s\t\ttag '%s' of .\n",
				    sha1_to_hex(branch_head), remote);
			goto cleanup;
		}
		if (starts_with(found_ref, "refs/remotes/")) {
			strbuf_addf(msg, "%s\t\tremote-tracking branch '%s' of .\n",
				    sha1_to_hex(branch_head), remote);
			goto cleanup;
		}
	}

	/* See if remote matches <name>^^^.. or <name>~<number> */
	for (len = 0, ptr = remote + strlen(remote);
	     remote < ptr && ptr[-1] == '^';
	     ptr--)
		len++;
	if (len)
		early = 1;
	else {
		early = 0;
		ptr = strrchr(remote, '~');
		if (ptr) {
			int seen_nonzero = 0;

			len++; /* count ~ */
			while (*++ptr && isdigit(*ptr)) {
				seen_nonzero |= (*ptr != '0');
				len++;
			}
			if (*ptr)
				len = 0; /* not ...~<number> */
			else if (seen_nonzero)
				early = 1;
			else if (len == 1)
				early = 1; /* "name~" is "name~1"! */
		}
	}
	if (len) {
		struct strbuf truname = STRBUF_INIT;
		strbuf_addf(&truname, "refs/heads/%s", remote);
		strbuf_setlen(&truname, truname.len - len);
		if (ref_exists(truname.buf)) {
			strbuf_addf(msg,
				    "%s\t\tbranch '%s'%s of .\n",
				    sha1_to_hex(remote_head->object.oid.hash),
				    truname.buf + 11,
				    (early ? " (early part)" : ""));
			strbuf_release(&truname);
			goto cleanup;
		}
		strbuf_release(&truname);
	}

	if (remote_head->util) {
		struct merge_remote_desc *desc;
		desc = merge_remote_util(remote_head);
		if (desc && desc->obj && desc->obj->type == OBJ_TAG) {
			strbuf_addf(msg, "%s\t\t%s '%s'\n",
				    sha1_to_hex(desc->obj->oid.hash),
				    typename(desc->obj->type),
				    remote);
			goto cleanup;
		}
	}

	strbuf_addf(msg, "%s\t\tcommit '%s'\n",
		sha1_to_hex(remote_head->object.oid.hash), remote);
cleanup:
	strbuf_release(&buf);
	strbuf_release(&bname);
}

static void parse_branch_merge_options(char *bmo)
{
	const char **argv;
	int argc;

	if (!bmo)
		return;
	argc = split_cmdline(bmo, &argv);
	if (argc < 0)
		die(_("Bad branch.%s.mergeoptions string: %s"), branch,
		    split_cmdline_strerror(argc));
	REALLOC_ARRAY(argv, argc + 2);
	memmove(argv + 1, argv, sizeof(*argv) * (argc + 1));
	argc++;
	argv[0] = "branch.*.mergeoptions";
	parse_options(argc, argv, NULL, builtin_merge_options,
		      builtin_merge_usage, 0);
	free(argv);
}

static int git_merge_config(const char *k, const char *v, void *cb)
{
	int status;

	if (branch && starts_with(k, "branch.") &&
		starts_with(k + 7, branch) &&
		!strcmp(k + 7 + strlen(branch), ".mergeoptions")) {
		free(branch_mergeoptions);
		branch_mergeoptions = xstrdup(v);
		return 0;
	}

	if (!strcmp(k, "merge.diffstat") || !strcmp(k, "merge.stat"))
		show_diffstat = git_config_bool(k, v);
	else if (!strcmp(k, "pull.twohead"))
		return git_config_string(&pull_twohead, k, v);
	else if (!strcmp(k, "pull.octopus"))
		return git_config_string(&pull_octopus, k, v);
	else if (!strcmp(k, "merge.renormalize"))
		option_renormalize = git_config_bool(k, v);
	else if (!strcmp(k, "merge.ff")) {
		int boolval = git_config_maybe_bool(k, v);
		if (0 <= boolval) {
			fast_forward = boolval ? FF_ALLOW : FF_NO;
		} else if (v && !strcmp(v, "only")) {
			fast_forward = FF_ONLY;
		} /* do not barf on values from future versions of git */
		return 0;
	} else if (!strcmp(k, "merge.defaulttoupstream")) {
		default_to_upstream = git_config_bool(k, v);
		return 0;
	} else if (!strcmp(k, "commit.gpgsign")) {
		sign_commit = git_config_bool(k, v) ? "" : NULL;
		return 0;
	}

	status = fmt_merge_msg_config(k, v, cb);
	if (status)
		return status;
	status = git_gpg_config(k, v, NULL);
	if (status)
		return status;
	return git_diff_ui_config(k, v, cb);
}

static int read_tree_trivial(unsigned char *common, unsigned char *head,
			     unsigned char *one)
{
	int i, nr_trees = 0;
	struct tree *trees[MAX_UNPACK_TREES];
	struct tree_desc t[MAX_UNPACK_TREES];
	struct unpack_trees_options opts;

	memset(&opts, 0, sizeof(opts));
	opts.head_idx = 2;
	opts.src_index = &the_index;
	opts.dst_index = &the_index;
	opts.update = 1;
	opts.verbose_update = 1;
	opts.trivial_merges_only = 1;
	opts.merge = 1;
	trees[nr_trees] = parse_tree_indirect(common);
	if (!trees[nr_trees++])
		return -1;
	trees[nr_trees] = parse_tree_indirect(head);
	if (!trees[nr_trees++])
		return -1;
	trees[nr_trees] = parse_tree_indirect(one);
	if (!trees[nr_trees++])
		return -1;
	opts.fn = threeway_merge;
	cache_tree_free(&active_cache_tree);
	for (i = 0; i < nr_trees; i++) {
		parse_tree(trees[i]);
		init_tree_desc(t+i, trees[i]->buffer, trees[i]->size);
	}
	if (unpack_trees(nr_trees, t, &opts))
		return -1;
	return 0;
}

static void write_tree_trivial(unsigned char *sha1)
{
	if (write_cache_as_tree(sha1, 0, NULL))
		die(_("git write-tree failed to write a tree"));
}

static int try_merge_strategy(const char *strategy, struct commit_list *common,
			      struct commit_list *remoteheads,
			      struct commit *head)
{
	static struct lock_file lock;
	const char *head_arg = "HEAD";

	hold_locked_index(&lock, 1);
	refresh_cache(REFRESH_QUIET);
	if (active_cache_changed &&
	    write_locked_index(&the_index, &lock, COMMIT_LOCK))
		return error(_("Unable to write index."));
	rollback_lock_file(&lock);

	if (!strcmp(strategy, "recursive") || !strcmp(strategy, "subtree")) {
		int clean, x;
		struct commit *result;
		struct commit_list *reversed = NULL;
		struct merge_options o;
		struct commit_list *j;

		if (remoteheads->next) {
			error(_("Not handling anything other than two heads merge."));
			return 2;
		}

		init_merge_options(&o);
		if (!strcmp(strategy, "subtree"))
			o.subtree_shift = "";

		o.renormalize = option_renormalize;
		o.show_rename_progress =
			show_progress == -1 ? isatty(2) : show_progress;

		for (x = 0; x < xopts_nr; x++)
			if (parse_merge_opt(&o, xopts[x]))
				die(_("Unknown option for merge-recursive: -X%s"), xopts[x]);

		o.branch1 = head_arg;
		o.branch2 = merge_remote_util(remoteheads->item)->name;

		for (j = common; j; j = j->next)
			commit_list_insert(j->item, &reversed);

		hold_locked_index(&lock, 1);
		clean = merge_recursive(&o, head,
				remoteheads->item, reversed, &result);
		if (active_cache_changed &&
		    write_locked_index(&the_index, &lock, COMMIT_LOCK))
			die (_("unable to write %s"), get_index_file());
		rollback_lock_file(&lock);
		return clean ? 0 : 1;
	} else {
		return try_merge_command(strategy, xopts_nr, xopts,
						common, head_arg, remoteheads);
	}
}

static void count_diff_files(struct diff_queue_struct *q,
			     struct diff_options *opt, void *data)
{
	int *count = data;

	(*count) += q->nr;
}

static int count_unmerged_entries(void)
{
	int i, ret = 0;

	for (i = 0; i < active_nr; i++)
		if (ce_stage(active_cache[i]))
			ret++;

	return ret;
}

static void split_merge_strategies(const char *string, struct strategy **list,
				   int *nr, int *alloc)
{
	char *p, *q, *buf;

	if (!string)
		return;

	buf = xstrdup(string);
	q = buf;
	for (;;) {
		p = strchr(q, ' ');
		if (!p) {
			ALLOC_GROW(*list, *nr + 1, *alloc);
			(*list)[(*nr)++].name = xstrdup(q);
			free(buf);
			return;
		} else {
			*p = '\0';
			ALLOC_GROW(*list, *nr + 1, *alloc);
			(*list)[(*nr)++].name = xstrdup(q);
			q = ++p;
		}
	}
}

static void add_strategies(const char *string, unsigned attr)
{
	struct strategy *list = NULL;
	int list_alloc = 0, list_nr = 0, i;

	memset(&list, 0, sizeof(list));
	split_merge_strategies(string, &list, &list_nr, &list_alloc);
	if (list) {
		for (i = 0; i < list_nr; i++)
			append_strategy(get_strategy(list[i].name));
		return;
	}
	for (i = 0; i < ARRAY_SIZE(all_strategy); i++)
		if (all_strategy[i].attr & attr)
			append_strategy(&all_strategy[i]);

}

static void write_merge_msg(struct strbuf *msg)
{
	const char *filename = git_path_merge_msg();
	int fd = open(filename, O_WRONLY | O_CREAT, 0666);
	if (fd < 0)
		die_errno(_("Could not open '%s' for writing"),
			  filename);
	if (write_in_full(fd, msg->buf, msg->len) != msg->len)
		die_errno(_("Could not write to '%s'"), filename);
	close(fd);
}

static void read_merge_msg(struct strbuf *msg)
{
	const char *filename = git_path_merge_msg();
	strbuf_reset(msg);
	if (strbuf_read_file(msg, filename, 0) < 0)
		die_errno(_("Could not read from '%s'"), filename);
}

static void write_merge_state(struct commit_list *);
static void abort_commit(struct commit_list *remoteheads, const char *err_msg)
{
	if (err_msg)
		error("%s", err_msg);
	fprintf(stderr,
		_("Not committing merge; use 'git commit' to complete the merge.\n"));
	write_merge_state(remoteheads);
	exit(1);
}

static const char merge_editor_comment[] =
N_("Please enter a commit message to explain why this merge is necessary,\n"
   "especially if it merges an updated upstream into a topic branch.\n"
   "\n"
   "Lines starting with '%c' will be ignored, and an empty message aborts\n"
   "the commit.\n");

static void prepare_to_commit(struct commit_list *remoteheads)
{
	struct strbuf msg = STRBUF_INIT;
	strbuf_addbuf(&msg, &merge_msg);
	strbuf_addch(&msg, '\n');
	if (0 < option_edit)
		strbuf_commented_addf(&msg, _(merge_editor_comment), comment_line_char);
	write_merge_msg(&msg);
	if (run_commit_hook(0 < option_edit, get_index_file(), "prepare-commit-msg",
			    git_path_merge_msg(), "merge", NULL))
		abort_commit(remoteheads, NULL);
	if (0 < option_edit) {
		if (launch_editor(git_path_merge_msg(), NULL, NULL))
			abort_commit(remoteheads, NULL);
	}
	read_merge_msg(&msg);
	strbuf_stripspace(&msg, 0 < option_edit);
	if (!msg.len)
		abort_commit(remoteheads, _("Empty commit message."));
	strbuf_release(&merge_msg);
	strbuf_addbuf(&merge_msg, &msg);
	strbuf_release(&msg);
}

static int merge_trivial(struct commit *head, struct commit_list *remoteheads)
{
	unsigned char result_tree[20], result_commit[20];
	struct commit_list *parents, **pptr = &parents;

	write_tree_trivial(result_tree);
	printf(_("Wonderful.\n"));
	pptr = commit_list_append(head, pptr);
	pptr = commit_list_append(remoteheads->item, pptr);
	prepare_to_commit(remoteheads);
	if (commit_tree(merge_msg.buf, merge_msg.len, result_tree, parents,
			result_commit, NULL, sign_commit))
		die(_("failed to write commit object"));
	finish(head, remoteheads, result_commit, "In-index merge");
	drop_save();
	return 0;
}

static int finish_automerge(struct commit *head,
			    int head_subsumed,
			    struct commit_list *common,
			    struct commit_list *remoteheads,
			    unsigned char *result_tree,
			    const char *wt_strategy)
{
	struct commit_list *parents = NULL;
	struct strbuf buf = STRBUF_INIT;
	unsigned char result_commit[20];

	free_commit_list(common);
	parents = remoteheads;
	if (!head_subsumed || fast_forward == FF_NO)
		commit_list_insert(head, &parents);
	strbuf_addch(&merge_msg, '\n');
	prepare_to_commit(remoteheads);
	if (commit_tree(merge_msg.buf, merge_msg.len, result_tree, parents,
			result_commit, NULL, sign_commit))
		die(_("failed to write commit object"));
	strbuf_addf(&buf, "Merge made by the '%s' strategy.", wt_strategy);
	finish(head, remoteheads, result_commit, buf.buf);
	strbuf_release(&buf);
	drop_save();
	return 0;
}

static int suggest_conflicts(void)
{
	const char *filename;
	FILE *fp;
	struct strbuf msgbuf = STRBUF_INIT;

	filename = git_path_merge_msg();
	fp = fopen(filename, "a");
	if (!fp)
		die_errno(_("Could not open '%s' for writing"), filename);

	append_conflicts_hint(&msgbuf);
	fputs(msgbuf.buf, fp);
	strbuf_release(&msgbuf);
	fclose(fp);
	rerere(allow_rerere_auto);
	printf(_("Automatic merge failed; "
			"fix conflicts and then commit the result.\n"));
	return 1;
}

<<<<<<< HEAD
static struct commit *is_old_style_invocation(int argc, const char **argv,
					      const unsigned char *head)
{
	struct commit *second_token = NULL;
	if (argc > 2) {
		unsigned char second_sha1[20];

		if (get_sha1(argv[1], second_sha1))
			return NULL;
		second_token = lookup_commit_reference_gently(second_sha1, 0);
		if (!second_token)
			die(_("'%s' is not a commit"), argv[1]);
		if (hashcmp(second_token->object.oid.hash, head))
			return NULL;
	}
	return second_token;
}

=======
>>>>>>> b4391657
static int evaluate_result(void)
{
	int cnt = 0;
	struct rev_info rev;

	/* Check how many files differ. */
	init_revisions(&rev, "");
	setup_revisions(0, NULL, &rev, NULL);
	rev.diffopt.output_format |=
		DIFF_FORMAT_CALLBACK;
	rev.diffopt.format_callback = count_diff_files;
	rev.diffopt.format_callback_data = &cnt;
	run_diff_files(&rev, 0);

	/*
	 * Check how many unmerged entries are
	 * there.
	 */
	cnt += count_unmerged_entries();

	return cnt;
}

/*
 * Pretend as if the user told us to merge with the remote-tracking
 * branch we have for the upstream of the current branch
 */
static int setup_with_upstream(const char ***argv)
{
	struct branch *branch = branch_get(NULL);
	int i;
	const char **args;

	if (!branch)
		die(_("No current branch."));
	if (!branch->remote_name)
		die(_("No remote for the current branch."));
	if (!branch->merge_nr)
		die(_("No default upstream defined for the current branch."));

	args = xcalloc(st_add(branch->merge_nr, 1), sizeof(char *));
	for (i = 0; i < branch->merge_nr; i++) {
		if (!branch->merge[i]->dst)
			die(_("No remote-tracking branch for %s from %s"),
			    branch->merge[i]->src, branch->remote_name);
		args[i] = branch->merge[i]->dst;
	}
	args[i] = NULL;
	*argv = args;
	return i;
}

static void write_merge_state(struct commit_list *remoteheads)
{
	const char *filename;
	int fd;
	struct commit_list *j;
	struct strbuf buf = STRBUF_INIT;

	for (j = remoteheads; j; j = j->next) {
		struct object_id *oid;
		struct commit *c = j->item;
		if (c->util && merge_remote_util(c)->obj) {
			oid = &merge_remote_util(c)->obj->oid;
		} else {
			oid = &c->object.oid;
		}
		strbuf_addf(&buf, "%s\n", oid_to_hex(oid));
	}
	filename = git_path_merge_head();
	fd = open(filename, O_WRONLY | O_CREAT, 0666);
	if (fd < 0)
		die_errno(_("Could not open '%s' for writing"), filename);
	if (write_in_full(fd, buf.buf, buf.len) != buf.len)
		die_errno(_("Could not write to '%s'"), filename);
	close(fd);
	strbuf_addch(&merge_msg, '\n');
	write_merge_msg(&merge_msg);

	filename = git_path_merge_mode();
	fd = open(filename, O_WRONLY | O_CREAT | O_TRUNC, 0666);
	if (fd < 0)
		die_errno(_("Could not open '%s' for writing"), filename);
	strbuf_reset(&buf);
	if (fast_forward == FF_NO)
		strbuf_addf(&buf, "no-ff");
	if (write_in_full(fd, buf.buf, buf.len) != buf.len)
		die_errno(_("Could not write to '%s'"), filename);
	close(fd);
}

static int default_edit_option(void)
{
	static const char name[] = "GIT_MERGE_AUTOEDIT";
	const char *e = getenv(name);
	struct stat st_stdin, st_stdout;

	if (have_message)
		/* an explicit -m msg without --[no-]edit */
		return 0;

	if (e) {
		int v = git_config_maybe_bool(name, e);
		if (v < 0)
			die("Bad value '%s' in environment '%s'", e, name);
		return v;
	}

	/* Use editor if stdin and stdout are the same and is a tty */
	return (!fstat(0, &st_stdin) &&
		!fstat(1, &st_stdout) &&
		isatty(0) && isatty(1) &&
		st_stdin.st_dev == st_stdout.st_dev &&
		st_stdin.st_ino == st_stdout.st_ino &&
		st_stdin.st_mode == st_stdout.st_mode);
}

static struct commit_list *reduce_parents(struct commit *head_commit,
					  int *head_subsumed,
					  struct commit_list *remoteheads)
{
	struct commit_list *parents, **remotes;

	/*
	 * Is the current HEAD reachable from another commit being
	 * merged?  If so we do not want to record it as a parent of
	 * the resulting merge, unless --no-ff is given.  We will flip
	 * this variable to 0 when we find HEAD among the independent
	 * tips being merged.
	 */
	*head_subsumed = 1;

	/* Find what parents to record by checking independent ones. */
	parents = reduce_heads(remoteheads);

	remoteheads = NULL;
	remotes = &remoteheads;
	while (parents) {
		struct commit *commit = pop_commit(&parents);
		if (commit == head_commit)
			*head_subsumed = 0;
		else
			remotes = &commit_list_insert(commit, remotes)->next;
	}
	return remoteheads;
}

static void prepare_merge_message(struct strbuf *merge_names, struct strbuf *merge_msg)
{
	struct fmt_merge_msg_opts opts;

	memset(&opts, 0, sizeof(opts));
	opts.add_title = !have_message;
	opts.shortlog_len = shortlog_len;
	opts.credit_people = (0 < option_edit);

	fmt_merge_msg(merge_names, merge_msg, &opts);
	if (merge_msg->len)
		strbuf_setlen(merge_msg, merge_msg->len - 1);
}

static void handle_fetch_head(struct commit_list **remotes, struct strbuf *merge_names)
{
	const char *filename;
	int fd, pos, npos;
	struct strbuf fetch_head_file = STRBUF_INIT;

	if (!merge_names)
		merge_names = &fetch_head_file;

	filename = git_path_fetch_head();
	fd = open(filename, O_RDONLY);
	if (fd < 0)
		die_errno(_("could not open '%s' for reading"), filename);

	if (strbuf_read(merge_names, fd, 0) < 0)
		die_errno(_("could not read '%s'"), filename);
	if (close(fd) < 0)
		die_errno(_("could not close '%s'"), filename);

	for (pos = 0; pos < merge_names->len; pos = npos) {
		unsigned char sha1[20];
		char *ptr;
		struct commit *commit;

		ptr = strchr(merge_names->buf + pos, '\n');
		if (ptr)
			npos = ptr - merge_names->buf + 1;
		else
			npos = merge_names->len;

		if (npos - pos < 40 + 2 ||
		    get_sha1_hex(merge_names->buf + pos, sha1))
			commit = NULL; /* bad */
		else if (memcmp(merge_names->buf + pos + 40, "\t\t", 2))
			continue; /* not-for-merge */
		else {
			char saved = merge_names->buf[pos + 40];
			merge_names->buf[pos + 40] = '\0';
			commit = get_merge_parent(merge_names->buf + pos);
			merge_names->buf[pos + 40] = saved;
		}
		if (!commit) {
			if (ptr)
				*ptr = '\0';
			die("not something we can merge in %s: %s",
			    filename, merge_names->buf + pos);
		}
		remotes = &commit_list_insert(commit, remotes)->next;
	}

	if (merge_names == &fetch_head_file)
		strbuf_release(&fetch_head_file);
}

static struct commit_list *collect_parents(struct commit *head_commit,
					   int *head_subsumed,
					   int argc, const char **argv,
					   struct strbuf *merge_msg)
{
	int i;
	struct commit_list *remoteheads = NULL;
	struct commit_list **remotes = &remoteheads;
	struct strbuf merge_names = STRBUF_INIT, *autogen = NULL;

	if (merge_msg && (!have_message || shortlog_len))
		autogen = &merge_names;

	if (head_commit)
		remotes = &commit_list_insert(head_commit, remotes)->next;

	if (argc == 1 && !strcmp(argv[0], "FETCH_HEAD")) {
		handle_fetch_head(remotes, autogen);
		remoteheads = reduce_parents(head_commit, head_subsumed, remoteheads);
	} else {
		for (i = 0; i < argc; i++) {
			struct commit *commit = get_merge_parent(argv[i]);
			if (!commit)
				help_unknown_ref(argv[i], "merge",
						 "not something we can merge");
			remotes = &commit_list_insert(commit, remotes)->next;
		}
		remoteheads = reduce_parents(head_commit, head_subsumed, remoteheads);
		if (autogen) {
			struct commit_list *p;
			for (p = remoteheads; p; p = p->next)
				merge_name(merge_remote_util(p->item)->name, autogen);
		}
	}

	if (autogen) {
		prepare_merge_message(autogen, merge_msg);
		strbuf_release(autogen);
	}

	return remoteheads;
}

int cmd_merge(int argc, const char **argv, const char *prefix)
{
	unsigned char result_tree[20];
	unsigned char stash[20];
	unsigned char head_sha1[20];
	struct commit *head_commit;
	struct strbuf buf = STRBUF_INIT;
	int flag, i, ret = 0, head_subsumed;
	int best_cnt = -1, merge_was_ok = 0, automerge_was_ok = 0;
	struct commit_list *common = NULL;
	const char *best_strategy = NULL, *wt_strategy = NULL;
	struct commit_list *remoteheads, *p;
	void *branch_to_free;

	if (argc == 2 && !strcmp(argv[1], "-h"))
		usage_with_options(builtin_merge_usage, builtin_merge_options);

	/*
	 * Check if we are _not_ on a detached HEAD, i.e. if there is a
	 * current branch.
	 */
	branch = branch_to_free = resolve_refdup("HEAD", 0, head_sha1, &flag);
	if (branch && starts_with(branch, "refs/heads/"))
		branch += 11;
	if (!branch || is_null_sha1(head_sha1))
		head_commit = NULL;
	else
		head_commit = lookup_commit_or_die(head_sha1, "HEAD");

	git_config(git_merge_config, NULL);

	if (branch_mergeoptions)
		parse_branch_merge_options(branch_mergeoptions);
	argc = parse_options(argc, argv, prefix, builtin_merge_options,
			builtin_merge_usage, 0);
	if (shortlog_len < 0)
		shortlog_len = (merge_log_config > 0) ? merge_log_config : 0;

	if (verbosity < 0 && show_progress == -1)
		show_progress = 0;

	if (abort_current_merge) {
		int nargc = 2;
		const char *nargv[] = {"reset", "--merge", NULL};

		if (!file_exists(git_path_merge_head()))
			die(_("There is no merge to abort (MERGE_HEAD missing)."));

		/* Invoke 'git reset --merge' */
		ret = cmd_reset(nargc, nargv, prefix);
		goto done;
	}

	if (read_cache_unmerged())
		die_resolve_conflict("merge");

	if (file_exists(git_path_merge_head())) {
		/*
		 * There is no unmerged entry, don't advise 'git
		 * add/rm <file>', just 'git commit'.
		 */
		if (advice_resolve_conflict)
			die(_("You have not concluded your merge (MERGE_HEAD exists).\n"
				  "Please, commit your changes before you merge."));
		else
			die(_("You have not concluded your merge (MERGE_HEAD exists)."));
	}
	if (file_exists(git_path_cherry_pick_head())) {
		if (advice_resolve_conflict)
			die(_("You have not concluded your cherry-pick (CHERRY_PICK_HEAD exists).\n"
			    "Please, commit your changes before you merge."));
		else
			die(_("You have not concluded your cherry-pick (CHERRY_PICK_HEAD exists)."));
	}
	resolve_undo_clear();

	if (verbosity < 0)
		show_diffstat = 0;

	if (squash) {
		if (fast_forward == FF_NO)
			die(_("You cannot combine --squash with --no-ff."));
		option_commit = 0;
	}

	if (!argc) {
		if (default_to_upstream)
			argc = setup_with_upstream(&argv);
		else
			die(_("No commit specified and merge.defaultToUpstream not set."));
	} else if (argc == 1 && !strcmp(argv[0], "-")) {
		argv[0] = "@{-1}";
	}

	if (!argc)
		usage_with_options(builtin_merge_usage,
			builtin_merge_options);

	if (!head_commit) {
		struct commit *remote_head;
		/*
		 * If the merged head is a valid one there is no reason
		 * to forbid "git merge" into a branch yet to be born.
		 * We do the same for "git pull".
		 */
		if (squash)
			die(_("Squash commit into empty head not supported yet"));
		if (fast_forward == FF_NO)
			die(_("Non-fast-forward commit does not make sense into "
			    "an empty head"));
		remoteheads = collect_parents(head_commit, &head_subsumed,
					      argc, argv, NULL);
		remote_head = remoteheads->item;
		if (!remote_head)
			die(_("%s - not something we can merge"), argv[0]);
		if (remoteheads->next)
			die(_("Can merge only exactly one commit into empty head"));
		read_empty(remote_head->object.oid.hash, 0);
		update_ref("initial pull", "HEAD", remote_head->object.oid.hash,
			   NULL, 0, UPDATE_REFS_DIE_ON_ERR);
		goto done;
	}

	/*
	 * All the rest are the commits being merged; prepare
	 * the standard merge summary message to be appended
	 * to the given message.
	 */
<<<<<<< HEAD
	if (!have_message &&
	    is_old_style_invocation(argc, argv, head_commit->object.oid.hash)) {
		warning("old-style 'git merge <msg> HEAD <commit>' is deprecated.");
		strbuf_addstr(&merge_msg, argv[0]);
		head_arg = argv[1];
		argv += 2;
		argc -= 2;
		remoteheads = collect_parents(head_commit, &head_subsumed,
					      argc, argv, NULL);
	} else {
		/* We are invoked directly as the first-class UI. */
		head_arg = "HEAD";

		/*
		 * All the rest are the commits being merged; prepare
		 * the standard merge summary message to be appended
		 * to the given message.
		 */
		remoteheads = collect_parents(head_commit, &head_subsumed,
					      argc, argv, &merge_msg);
	}
=======
	remoteheads = collect_parents(head_commit, &head_subsumed,
				      argc, argv, &merge_msg);
>>>>>>> b4391657

	if (!head_commit || !argc)
		usage_with_options(builtin_merge_usage,
			builtin_merge_options);

	if (verify_signatures) {
		for (p = remoteheads; p; p = p->next) {
			struct commit *commit = p->item;
			char hex[GIT_SHA1_HEXSZ + 1];
			struct signature_check signature_check;
			memset(&signature_check, 0, sizeof(signature_check));

			check_commit_signature(commit, &signature_check);

			find_unique_abbrev_r(hex, commit->object.oid.hash, DEFAULT_ABBREV);
			switch (signature_check.result) {
			case 'G':
				break;
			case 'U':
				die(_("Commit %s has an untrusted GPG signature, "
				      "allegedly by %s."), hex, signature_check.signer);
			case 'B':
				die(_("Commit %s has a bad GPG signature "
				      "allegedly by %s."), hex, signature_check.signer);
			default: /* 'N' */
				die(_("Commit %s does not have a GPG signature."), hex);
			}
			if (verbosity >= 0 && signature_check.result == 'G')
				printf(_("Commit %s has a good GPG signature by %s\n"),
				       hex, signature_check.signer);

			signature_check_clear(&signature_check);
		}
	}

	strbuf_addstr(&buf, "merge");
	for (p = remoteheads; p; p = p->next)
		strbuf_addf(&buf, " %s", merge_remote_util(p->item)->name);
	setenv("GIT_REFLOG_ACTION", buf.buf, 0);
	strbuf_reset(&buf);

	for (p = remoteheads; p; p = p->next) {
		struct commit *commit = p->item;
		strbuf_addf(&buf, "GITHEAD_%s",
			    sha1_to_hex(commit->object.oid.hash));
		setenv(buf.buf, merge_remote_util(commit)->name, 1);
		strbuf_reset(&buf);
		if (fast_forward != FF_ONLY &&
		    merge_remote_util(commit) &&
		    merge_remote_util(commit)->obj &&
		    merge_remote_util(commit)->obj->type == OBJ_TAG)
			fast_forward = FF_NO;
	}

	if (option_edit < 0)
		option_edit = default_edit_option();

	if (!use_strategies) {
		if (!remoteheads)
			; /* already up-to-date */
		else if (!remoteheads->next)
			add_strategies(pull_twohead, DEFAULT_TWOHEAD);
		else
			add_strategies(pull_octopus, DEFAULT_OCTOPUS);
	}

	for (i = 0; i < use_strategies_nr; i++) {
		if (use_strategies[i]->attr & NO_FAST_FORWARD)
			fast_forward = FF_NO;
		if (use_strategies[i]->attr & NO_TRIVIAL)
			allow_trivial = 0;
	}

	if (!remoteheads)
		; /* already up-to-date */
	else if (!remoteheads->next)
		common = get_merge_bases(head_commit, remoteheads->item);
	else {
		struct commit_list *list = remoteheads;
		commit_list_insert(head_commit, &list);
		common = get_octopus_merge_bases(list);
		free(list);
	}

	update_ref("updating ORIG_HEAD", "ORIG_HEAD", head_commit->object.oid.hash,
		   NULL, 0, UPDATE_REFS_DIE_ON_ERR);

	if (remoteheads && !common)
		; /* No common ancestors found. We need a real merge. */
	else if (!remoteheads ||
		 (!remoteheads->next && !common->next &&
		  common->item == remoteheads->item)) {
		/*
		 * If head can reach all the merge then we are up to date.
		 * but first the most common case of merging one remote.
		 */
		finish_up_to_date("Already up-to-date.");
		goto done;
	} else if (fast_forward != FF_NO && !remoteheads->next &&
			!common->next &&
			!hashcmp(common->item->object.oid.hash, head_commit->object.oid.hash)) {
		/* Again the most common case of merging one remote. */
		struct strbuf msg = STRBUF_INIT;
		struct commit *commit;

		if (verbosity >= 0) {
			char from[GIT_SHA1_HEXSZ + 1], to[GIT_SHA1_HEXSZ + 1];
			find_unique_abbrev_r(from, head_commit->object.oid.hash,
					      DEFAULT_ABBREV);
			find_unique_abbrev_r(to, remoteheads->item->object.oid.hash,
					      DEFAULT_ABBREV);
			printf(_("Updating %s..%s\n"), from, to);
		}
		strbuf_addstr(&msg, "Fast-forward");
		if (have_message)
			strbuf_addstr(&msg,
				" (no commit created; -m option ignored)");
		commit = remoteheads->item;
		if (!commit) {
			ret = 1;
			goto done;
		}

		if (checkout_fast_forward(head_commit->object.oid.hash,
					  commit->object.oid.hash,
					  overwrite_ignore)) {
			ret = 1;
			goto done;
		}

		finish(head_commit, remoteheads, commit->object.oid.hash, msg.buf);
		drop_save();
		goto done;
	} else if (!remoteheads->next && common->next)
		;
		/*
		 * We are not doing octopus and not fast-forward.  Need
		 * a real merge.
		 */
	else if (!remoteheads->next && !common->next && option_commit) {
		/*
		 * We are not doing octopus, not fast-forward, and have
		 * only one common.
		 */
		refresh_cache(REFRESH_QUIET);
		if (allow_trivial && fast_forward != FF_ONLY) {
			/* See if it is really trivial. */
			git_committer_info(IDENT_STRICT);
			printf(_("Trying really trivial in-index merge...\n"));
			if (!read_tree_trivial(common->item->object.oid.hash,
					       head_commit->object.oid.hash,
					       remoteheads->item->object.oid.hash)) {
				ret = merge_trivial(head_commit, remoteheads);
				goto done;
			}
			printf(_("Nope.\n"));
		}
	} else {
		/*
		 * An octopus.  If we can reach all the remote we are up
		 * to date.
		 */
		int up_to_date = 1;
		struct commit_list *j;

		for (j = remoteheads; j; j = j->next) {
			struct commit_list *common_one;

			/*
			 * Here we *have* to calculate the individual
			 * merge_bases again, otherwise "git merge HEAD^
			 * HEAD^^" would be missed.
			 */
			common_one = get_merge_bases(head_commit, j->item);
			if (hashcmp(common_one->item->object.oid.hash,
				j->item->object.oid.hash)) {
				up_to_date = 0;
				break;
			}
		}
		if (up_to_date) {
			finish_up_to_date("Already up-to-date. Yeeah!");
			goto done;
		}
	}

	if (fast_forward == FF_ONLY)
		die(_("Not possible to fast-forward, aborting."));

	/* We are going to make a new commit. */
	git_committer_info(IDENT_STRICT);

	/*
	 * At this point, we need a real merge.  No matter what strategy
	 * we use, it would operate on the index, possibly affecting the
	 * working tree, and when resolved cleanly, have the desired
	 * tree in the index -- this means that the index must be in
	 * sync with the head commit.  The strategies are responsible
	 * to ensure this.
	 */
	if (use_strategies_nr == 1 ||
	    /*
	     * Stash away the local changes so that we can try more than one.
	     */
	    save_state(stash))
		hashcpy(stash, null_sha1);

	for (i = 0; i < use_strategies_nr; i++) {
		int ret;
		if (i) {
			printf(_("Rewinding the tree to pristine...\n"));
			restore_state(head_commit->object.oid.hash, stash);
		}
		if (use_strategies_nr != 1)
			printf(_("Trying merge strategy %s...\n"),
				use_strategies[i]->name);
		/*
		 * Remember which strategy left the state in the working
		 * tree.
		 */
		wt_strategy = use_strategies[i]->name;

		ret = try_merge_strategy(use_strategies[i]->name,
					 common, remoteheads,
					 head_commit);
		if (!option_commit && !ret) {
			merge_was_ok = 1;
			/*
			 * This is necessary here just to avoid writing
			 * the tree, but later we will *not* exit with
			 * status code 1 because merge_was_ok is set.
			 */
			ret = 1;
		}

		if (ret) {
			/*
			 * The backend exits with 1 when conflicts are
			 * left to be resolved, with 2 when it does not
			 * handle the given merge at all.
			 */
			if (ret == 1) {
				int cnt = evaluate_result();

				if (best_cnt <= 0 || cnt <= best_cnt) {
					best_strategy = use_strategies[i]->name;
					best_cnt = cnt;
				}
			}
			if (merge_was_ok)
				break;
			else
				continue;
		}

		/* Automerge succeeded. */
		write_tree_trivial(result_tree);
		automerge_was_ok = 1;
		break;
	}

	/*
	 * If we have a resulting tree, that means the strategy module
	 * auto resolved the merge cleanly.
	 */
	if (automerge_was_ok) {
		ret = finish_automerge(head_commit, head_subsumed,
				       common, remoteheads,
				       result_tree, wt_strategy);
		goto done;
	}

	/*
	 * Pick the result from the best strategy and have the user fix
	 * it up.
	 */
	if (!best_strategy) {
		restore_state(head_commit->object.oid.hash, stash);
		if (use_strategies_nr > 1)
			fprintf(stderr,
				_("No merge strategy handled the merge.\n"));
		else
			fprintf(stderr, _("Merge with strategy %s failed.\n"),
				use_strategies[0]->name);
		ret = 2;
		goto done;
	} else if (best_strategy == wt_strategy)
		; /* We already have its result in the working tree. */
	else {
		printf(_("Rewinding the tree to pristine...\n"));
		restore_state(head_commit->object.oid.hash, stash);
		printf(_("Using the %s to prepare resolving by hand.\n"),
			best_strategy);
		try_merge_strategy(best_strategy, common, remoteheads,
				   head_commit);
	}

	if (squash)
		finish(head_commit, remoteheads, NULL, NULL);
	else
		write_merge_state(remoteheads);

	if (merge_was_ok)
		fprintf(stderr, _("Automatic merge went well; "
			"stopped before committing as requested\n"));
	else
		ret = suggest_conflicts();

done:
	free(branch_to_free);
	return ret;
}<|MERGE_RESOLUTION|>--- conflicted
+++ resolved
@@ -42,12 +42,7 @@
 };
 
 static const char * const builtin_merge_usage[] = {
-<<<<<<< HEAD
 	N_("git merge [<options>] [<commit>...]"),
-	N_("git merge [<options>] <msg> HEAD <commit>"),
-=======
-	N_("git merge [options] [<commit>...]"),
->>>>>>> b4391657
 	N_("git merge --abort"),
 	NULL
 };
@@ -886,27 +881,6 @@
 	return 1;
 }
 
-<<<<<<< HEAD
-static struct commit *is_old_style_invocation(int argc, const char **argv,
-					      const unsigned char *head)
-{
-	struct commit *second_token = NULL;
-	if (argc > 2) {
-		unsigned char second_sha1[20];
-
-		if (get_sha1(argv[1], second_sha1))
-			return NULL;
-		second_token = lookup_commit_reference_gently(second_sha1, 0);
-		if (!second_token)
-			die(_("'%s' is not a commit"), argv[1]);
-		if (hashcmp(second_token->object.oid.hash, head))
-			return NULL;
-	}
-	return second_token;
-}
-
-=======
->>>>>>> b4391657
 static int evaluate_result(void)
 {
 	int cnt = 0;
@@ -1293,32 +1267,8 @@
 	 * the standard merge summary message to be appended
 	 * to the given message.
 	 */
-<<<<<<< HEAD
-	if (!have_message &&
-	    is_old_style_invocation(argc, argv, head_commit->object.oid.hash)) {
-		warning("old-style 'git merge <msg> HEAD <commit>' is deprecated.");
-		strbuf_addstr(&merge_msg, argv[0]);
-		head_arg = argv[1];
-		argv += 2;
-		argc -= 2;
-		remoteheads = collect_parents(head_commit, &head_subsumed,
-					      argc, argv, NULL);
-	} else {
-		/* We are invoked directly as the first-class UI. */
-		head_arg = "HEAD";
-
-		/*
-		 * All the rest are the commits being merged; prepare
-		 * the standard merge summary message to be appended
-		 * to the given message.
-		 */
-		remoteheads = collect_parents(head_commit, &head_subsumed,
-					      argc, argv, &merge_msg);
-	}
-=======
 	remoteheads = collect_parents(head_commit, &head_subsumed,
 				      argc, argv, &merge_msg);
->>>>>>> b4391657
 
 	if (!head_commit || !argc)
 		usage_with_options(builtin_merge_usage,
