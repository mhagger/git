/*
 * Builtin "git verify-tag"
 *
 * Copyright (c) 2007 Carlos Rica <jasampler@gmail.com>
 *
 * Based on git-verify-tag.sh
 */
#include "cache.h"
#include "config.h"
#include "builtin.h"
#include "tag.h"
#include "run-command.h"
#include <signal.h>
#include "parse-options.h"
#include "gpg-interface.h"
#include "ref-filter.h"

static const char * const verify_tag_usage[] = {
		N_("git verify-tag [-v | --verbose] [--format=<format>] <tag>..."),
		NULL
};

static int git_verify_tag_config(const char *var, const char *value, void *cb)
{
	int status = git_gpg_config(var, value, cb);
	if (status)
		return status;
	return git_default_config(var, value, cb);
}

int cmd_verify_tag(int argc, const char **argv, const char *prefix)
{
	int i = 1, verbose = 0, had_error = 0;
	unsigned flags = 0;
	struct ref_format format = REF_FORMAT_INIT;
	const struct option verify_tag_options[] = {
		OPT__VERBOSE(&verbose, N_("print tag contents")),
		OPT_BIT(0, "raw", &flags, N_("print raw gpg status output"), GPG_VERIFY_RAW),
		OPT_STRING(0, "format", &format.format, N_("format"), N_("format to use for the output")),
		OPT_END()
	};

	git_config(git_verify_tag_config, NULL);

	argc = parse_options(argc, argv, prefix, verify_tag_options,
			     verify_tag_usage, PARSE_OPT_KEEP_ARGV0);
	if (argc <= i)
		usage_with_options(verify_tag_usage, verify_tag_options);

	if (verbose)
		flags |= GPG_VERIFY_VERBOSE;

	if (format.format) {
		if (verify_ref_format(&format))
			usage_with_options(verify_tag_usage,
					   verify_tag_options);
		flags |= GPG_VERIFY_OMIT_STATUS;
	}

	while (i < argc) {
		struct object_id oid;
		const char *name = argv[i++];

		if (get_oid(name, &oid)) {
			had_error = !!error("tag '%s' not found.", name);
			continue;
		}

		if (gpg_verify_tag(&oid, name, flags)) {
			had_error = 1;
			continue;
		}

<<<<<<< HEAD
		if (fmt_pretty)
			pretty_print_ref(name, oid.hash, fmt_pretty);
=======
		if (format.format)
			pretty_print_ref(name, sha1, &format);
>>>>>>> 11b087ad
	}
	return had_error;
}<|MERGE_RESOLUTION|>--- conflicted
+++ resolved
@@ -71,13 +71,8 @@
 			continue;
 		}
 
-<<<<<<< HEAD
-		if (fmt_pretty)
-			pretty_print_ref(name, oid.hash, fmt_pretty);
-=======
 		if (format.format)
-			pretty_print_ref(name, sha1, &format);
->>>>>>> 11b087ad
+			pretty_print_ref(name, oid.hash, &format);
 	}
 	return had_error;
 }