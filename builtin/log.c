/*
 * Builtin "git log" and related commands (show, whatchanged)
 *
 * (C) Copyright 2006 Linus Torvalds
 *		 2006 Junio Hamano
 */
#include "cache.h"
#include "color.h"
#include "commit.h"
#include "diff.h"
#include "revision.h"
#include "log-tree.h"
#include "builtin.h"
#include "tag.h"
#include "reflog-walk.h"
#include "patch-ids.h"
#include "run-command.h"
#include "shortlog.h"
#include "remote.h"
#include "string-list.h"
#include "parse-options.h"
#include "line-log.h"
#include "branch.h"
#include "streaming.h"
#include "version.h"
#include "mailmap.h"
#include "gpg-interface.h"

/* Set a default date-time format for git log ("log.date" config variable) */
static const char *default_date_mode = NULL;

static int default_abbrev_commit;
static int default_show_root = 1;
static int decoration_style;
static int decoration_given;
static int use_mailmap_config;
static const char *fmt_patch_subject_prefix = "PATCH";
static const char *fmt_pretty;

static const char * const builtin_log_usage[] = {
	N_("git log [<options>] [<revision range>] [[--] <path>...]\n")
	N_("   or: git show [options] <object>..."),
	NULL
};

struct line_opt_callback_data {
	struct rev_info *rev;
	const char *prefix;
	struct string_list args;
};

static int parse_decoration_style(const char *var, const char *value)
{
	switch (git_config_maybe_bool(var, value)) {
	case 1:
		return DECORATE_SHORT_REFS;
	case 0:
		return 0;
	default:
		break;
	}
	if (!strcmp(value, "full"))
		return DECORATE_FULL_REFS;
	else if (!strcmp(value, "short"))
		return DECORATE_SHORT_REFS;
	else if (!strcmp(value, "auto"))
		return (isatty(1) || pager_in_use()) ? DECORATE_SHORT_REFS : 0;
	return -1;
}

static int decorate_callback(const struct option *opt, const char *arg, int unset)
{
	if (unset)
		decoration_style = 0;
	else if (arg)
		decoration_style = parse_decoration_style("command line", arg);
	else
		decoration_style = DECORATE_SHORT_REFS;

	if (decoration_style < 0)
		die("invalid --decorate option: %s", arg);

	decoration_given = 1;

	return 0;
}

static int log_line_range_callback(const struct option *option, const char *arg, int unset)
{
	struct line_opt_callback_data *data = option->value;

	if (!arg)
		return -1;

	data->rev->line_level_traverse = 1;
	string_list_append(&data->args, arg);

	return 0;
}

static void cmd_log_init_defaults(struct rev_info *rev)
{
	if (fmt_pretty)
		get_commit_format(fmt_pretty, rev);
	rev->verbose_header = 1;
	DIFF_OPT_SET(&rev->diffopt, RECURSIVE);
	rev->diffopt.stat_width = -1; /* use full terminal width */
	rev->diffopt.stat_graph_width = -1; /* respect statGraphWidth config */
	rev->abbrev_commit = default_abbrev_commit;
	rev->show_root_diff = default_show_root;
	rev->subject_prefix = fmt_patch_subject_prefix;
	DIFF_OPT_SET(&rev->diffopt, ALLOW_TEXTCONV);

	if (default_date_mode)
		rev->date_mode = parse_date_format(default_date_mode);
	rev->diffopt.touched_flags = 0;
}

static void cmd_log_init_finish(int argc, const char **argv, const char *prefix,
			 struct rev_info *rev, struct setup_revision_opt *opt)
{
	struct userformat_want w;
	int quiet = 0, source = 0, mailmap = 0;
	static struct line_opt_callback_data line_cb = {NULL, NULL, STRING_LIST_INIT_DUP};

	const struct option builtin_log_options[] = {
		OPT__QUIET(&quiet, N_("suppress diff output")),
		OPT_BOOL(0, "source", &source, N_("show source")),
		OPT_BOOL(0, "use-mailmap", &mailmap, N_("Use mail map file")),
		{ OPTION_CALLBACK, 0, "decorate", NULL, NULL, N_("decorate options"),
		  PARSE_OPT_OPTARG, decorate_callback},
		OPT_CALLBACK('L', NULL, &line_cb, "n,m:file",
			     "Process line range n,m in file, counting from 1",
			     log_line_range_callback),
		OPT_END()
	};

	line_cb.rev = rev;
	line_cb.prefix = prefix;

	mailmap = use_mailmap_config;
	argc = parse_options(argc, argv, prefix,
			     builtin_log_options, builtin_log_usage,
			     PARSE_OPT_KEEP_ARGV0 | PARSE_OPT_KEEP_UNKNOWN |
			     PARSE_OPT_KEEP_DASHDASH);

	if (quiet)
		rev->diffopt.output_format |= DIFF_FORMAT_NO_OUTPUT;
	argc = setup_revisions(argc, argv, rev, opt);

	/* Any arguments at this point are not recognized */
	if (argc > 1)
		die("unrecognized argument: %s", argv[1]);

	memset(&w, 0, sizeof(w));
	userformat_find_requirements(NULL, &w);

	if (!rev->show_notes_given && (!rev->pretty_given || w.notes))
		rev->show_notes = 1;
	if (rev->show_notes)
		init_display_notes(&rev->notes_opt);

	if (rev->diffopt.pickaxe || rev->diffopt.filter ||
	    DIFF_OPT_TST(&rev->diffopt, FOLLOW_RENAMES))
		rev->always_show_header = 0;

	if (source)
		rev->show_source = 1;

	if (mailmap) {
		rev->mailmap = xcalloc(1, sizeof(struct string_list));
		read_mailmap(rev->mailmap, NULL);
	}

	if (rev->pretty_given && rev->commit_format == CMIT_FMT_RAW) {
		/*
		 * "log --pretty=raw" is special; ignore UI oriented
		 * configuration variables such as decoration.
		 */
		if (!decoration_given)
			decoration_style = 0;
		if (!rev->abbrev_commit_given)
			rev->abbrev_commit = 0;
	}

	if (decoration_style) {
		rev->show_decorations = 1;
		load_ref_decorations(decoration_style);
	}

	if (rev->line_level_traverse)
		line_log_init(rev, line_cb.prefix, &line_cb.args);

	setup_pager();
}

static void cmd_log_init(int argc, const char **argv, const char *prefix,
			 struct rev_info *rev, struct setup_revision_opt *opt)
{
	cmd_log_init_defaults(rev);
	cmd_log_init_finish(argc, argv, prefix, rev, opt);
}

/*
 * This gives a rough estimate for how many commits we
 * will print out in the list.
 */
static int estimate_commit_count(struct rev_info *rev, struct commit_list *list)
{
	int n = 0;

	while (list) {
		struct commit *commit = list->item;
		unsigned int flags = commit->object.flags;
		list = list->next;
		if (!(flags & (TREESAME | UNINTERESTING)))
			n++;
	}
	return n;
}

static void show_early_header(struct rev_info *rev, const char *stage, int nr)
{
	if (rev->shown_one) {
		rev->shown_one = 0;
		if (rev->commit_format != CMIT_FMT_ONELINE)
			putchar(rev->diffopt.line_termination);
	}
	printf(_("Final output: %d %s\n"), nr, stage);
}

static struct itimerval early_output_timer;

static void log_show_early(struct rev_info *revs, struct commit_list *list)
{
	int i = revs->early_output;
	int show_header = 1;

	sort_in_topological_order(&list, revs->sort_order);
	while (list && i) {
		struct commit *commit = list->item;
		switch (simplify_commit(revs, commit)) {
		case commit_show:
			if (show_header) {
				int n = estimate_commit_count(revs, list);
				show_early_header(revs, "incomplete", n);
				show_header = 0;
			}
			log_tree_commit(revs, commit);
			i--;
			break;
		case commit_ignore:
			break;
		case commit_error:
			return;
		}
		list = list->next;
	}

	/* Did we already get enough commits for the early output? */
	if (!i)
		return;

	/*
	 * ..if no, then repeat it twice a second until we
	 * do.
	 *
	 * NOTE! We don't use "it_interval", because if the
	 * reader isn't listening, we want our output to be
	 * throttled by the writing, and not have the timer
	 * trigger every second even if we're blocked on a
	 * reader!
	 */
	early_output_timer.it_value.tv_sec = 0;
	early_output_timer.it_value.tv_usec = 500000;
	setitimer(ITIMER_REAL, &early_output_timer, NULL);
}

static void early_output(int signal)
{
	show_early_output = log_show_early;
}

static void setup_early_output(struct rev_info *rev)
{
	struct sigaction sa;

	/*
	 * Set up the signal handler, minimally intrusively:
	 * we only set a single volatile integer word (not
	 * using sigatomic_t - trying to avoid unnecessary
	 * system dependencies and headers), and using
	 * SA_RESTART.
	 */
	memset(&sa, 0, sizeof(sa));
	sa.sa_handler = early_output;
	sigemptyset(&sa.sa_mask);
	sa.sa_flags = SA_RESTART;
	sigaction(SIGALRM, &sa, NULL);

	/*
	 * If we can get the whole output in less than a
	 * tenth of a second, don't even bother doing the
	 * early-output thing..
	 *
	 * This is a one-time-only trigger.
	 */
	early_output_timer.it_value.tv_sec = 0;
	early_output_timer.it_value.tv_usec = 100000;
	setitimer(ITIMER_REAL, &early_output_timer, NULL);
}

static void finish_early_output(struct rev_info *rev)
{
	int n = estimate_commit_count(rev, rev->commits);
	signal(SIGALRM, SIG_IGN);
	show_early_header(rev, "done", n);
}

static int cmd_log_walk(struct rev_info *rev)
{
	struct commit *commit;
	int saved_nrl = 0;
	int saved_dcctc = 0;

	if (rev->early_output)
		setup_early_output(rev);

	if (prepare_revision_walk(rev))
		die(_("revision walk setup failed"));

	if (rev->early_output)
		finish_early_output(rev);

	/*
	 * For --check and --exit-code, the exit code is based on CHECK_FAILED
	 * and HAS_CHANGES being accumulated in rev->diffopt, so be careful to
	 * retain that state information if replacing rev->diffopt in this loop
	 */
	while ((commit = get_revision(rev)) != NULL) {
		if (!log_tree_commit(rev, commit) &&
		    rev->max_count >= 0)
			/*
			 * We decremented max_count in get_revision,
			 * but we didn't actually show the commit.
			 */
			rev->max_count++;
		if (!rev->reflog_info) {
			/* we allow cycles in reflog ancestry */
			free_commit_buffer(commit);
		}
		free_commit_list(commit->parents);
		commit->parents = NULL;
		if (saved_nrl < rev->diffopt.needed_rename_limit)
			saved_nrl = rev->diffopt.needed_rename_limit;
		if (rev->diffopt.degraded_cc_to_c)
			saved_dcctc = 1;
	}
	rev->diffopt.degraded_cc_to_c = saved_dcctc;
	rev->diffopt.needed_rename_limit = saved_nrl;

	if (rev->diffopt.output_format & DIFF_FORMAT_CHECKDIFF &&
	    DIFF_OPT_TST(&rev->diffopt, CHECK_FAILED)) {
		return 02;
	}
	return diff_result_code(&rev->diffopt, 0);
}

static int git_log_config(const char *var, const char *value, void *cb)
{
	if (!strcmp(var, "format.pretty"))
		return git_config_string(&fmt_pretty, var, value);
	if (!strcmp(var, "format.subjectprefix"))
		return git_config_string(&fmt_patch_subject_prefix, var, value);
	if (!strcmp(var, "log.abbrevcommit")) {
		default_abbrev_commit = git_config_bool(var, value);
		return 0;
	}
	if (!strcmp(var, "log.date"))
		return git_config_string(&default_date_mode, var, value);
	if (!strcmp(var, "log.decorate")) {
		decoration_style = parse_decoration_style(var, value);
		if (decoration_style < 0)
			decoration_style = 0; /* maybe warn? */
		return 0;
	}
	if (!strcmp(var, "log.showroot")) {
		default_show_root = git_config_bool(var, value);
		return 0;
	}
	if (starts_with(var, "color.decorate."))
		return parse_decorate_color_config(var, 15, value);
	if (!strcmp(var, "log.mailmap")) {
		use_mailmap_config = git_config_bool(var, value);
		return 0;
	}

	if (grep_config(var, value, cb) < 0)
		return -1;
	if (git_gpg_config(var, value, cb) < 0)
		return -1;
	return git_diff_ui_config(var, value, cb);
}

int cmd_whatchanged(int argc, const char **argv, const char *prefix)
{
	struct rev_info rev;
	struct setup_revision_opt opt;

	init_grep_defaults();
	git_config(git_log_config, NULL);

	init_revisions(&rev, prefix);
	rev.diff = 1;
	rev.simplify_history = 0;
	memset(&opt, 0, sizeof(opt));
	opt.def = "HEAD";
	opt.revarg_opt = REVARG_COMMITTISH;
	cmd_log_init(argc, argv, prefix, &rev, &opt);
	if (!rev.diffopt.output_format)
		rev.diffopt.output_format = DIFF_FORMAT_RAW;
	return cmd_log_walk(&rev);
}

static void show_tagger(char *buf, int len, struct rev_info *rev)
{
	struct strbuf out = STRBUF_INIT;
	struct pretty_print_context pp = {0};

	pp.fmt = rev->commit_format;
	pp.date_mode = rev->date_mode;
	pp_user_info(&pp, "Tagger", &out, buf, get_log_output_encoding());
	printf("%s", out.buf);
	strbuf_release(&out);
}

static int show_blob_object(const unsigned char *sha1, struct rev_info *rev, const char *obj_name)
{
	unsigned char sha1c[20];
	struct object_context obj_context;
	char *buf;
	unsigned long size;

	fflush(stdout);
	if (!DIFF_OPT_TOUCHED(&rev->diffopt, ALLOW_TEXTCONV) ||
	    !DIFF_OPT_TST(&rev->diffopt, ALLOW_TEXTCONV))
		return stream_blob_to_fd(1, sha1, NULL, 0);

	if (get_sha1_with_context(obj_name, 0, sha1c, &obj_context))
		die("Not a valid object name %s", obj_name);
	if (!obj_context.path[0] ||
	    !textconv_object(obj_context.path, obj_context.mode, sha1c, 1, &buf, &size))
		return stream_blob_to_fd(1, sha1, NULL, 0);

	if (!buf)
		die("git show %s: bad file", obj_name);

	write_or_die(1, buf, size);
	return 0;
}

static int show_tag_object(const unsigned char *sha1, struct rev_info *rev)
{
	unsigned long size;
	enum object_type type;
	char *buf = read_sha1_file(sha1, &type, &size);
	int offset = 0;

	if (!buf)
		return error(_("Could not read object %s"), sha1_to_hex(sha1));

	assert(type == OBJ_TAG);
	while (offset < size && buf[offset] != '\n') {
		int new_offset = offset + 1;
		while (new_offset < size && buf[new_offset++] != '\n')
			; /* do nothing */
		if (starts_with(buf + offset, "tagger "))
			show_tagger(buf + offset + 7,
				    new_offset - offset - 7, rev);
		offset = new_offset;
	}

	if (offset < size)
		fwrite(buf + offset, size - offset, 1, stdout);
	free(buf);
	return 0;
}

static int show_tree_object(const unsigned char *sha1,
		const char *base, int baselen,
		const char *pathname, unsigned mode, int stage, void *context)
{
	printf("%s%s\n", pathname, S_ISDIR(mode) ? "/" : "");
	return 0;
}

static void show_rev_tweak_rev(struct rev_info *rev, struct setup_revision_opt *opt)
{
	if (rev->ignore_merges) {
		/* There was no "-m" on the command line */
		rev->ignore_merges = 0;
		if (!rev->first_parent_only && !rev->combine_merges) {
			/* No "--first-parent", "-c", or "--cc" */
			rev->combine_merges = 1;
			rev->dense_combined_merges = 1;
		}
	}
	if (!rev->diffopt.output_format)
		rev->diffopt.output_format = DIFF_FORMAT_PATCH;
}

int cmd_show(int argc, const char **argv, const char *prefix)
{
	struct rev_info rev;
	struct object_array_entry *objects;
	struct setup_revision_opt opt;
	struct pathspec match_all;
	int i, count, ret = 0;

	init_grep_defaults();
	git_config(git_log_config, NULL);

	memset(&match_all, 0, sizeof(match_all));
	init_revisions(&rev, prefix);
	rev.diff = 1;
	rev.always_show_header = 1;
	rev.no_walk = REVISION_WALK_NO_WALK_SORTED;
	rev.diffopt.stat_width = -1; 	/* Scale to real terminal size */

	memset(&opt, 0, sizeof(opt));
	opt.def = "HEAD";
	opt.tweak = show_rev_tweak_rev;
	cmd_log_init(argc, argv, prefix, &rev, &opt);

	if (!rev.no_walk)
		return cmd_log_walk(&rev);

	count = rev.pending.nr;
	objects = rev.pending.objects;
	for (i = 0; i < count && !ret; i++) {
		struct object *o = objects[i].item;
		const char *name = objects[i].name;
		switch (o->type) {
		case OBJ_BLOB:
			ret = show_blob_object(o->sha1, &rev, name);
			break;
		case OBJ_TAG: {
			struct tag *t = (struct tag *)o;

			if (rev.shown_one)
				putchar('\n');
			printf("%stag %s%s\n",
					diff_get_color_opt(&rev.diffopt, DIFF_COMMIT),
					t->tag,
					diff_get_color_opt(&rev.diffopt, DIFF_RESET));
			ret = show_tag_object(o->sha1, &rev);
			rev.shown_one = 1;
			if (ret)
				break;
			o = parse_object(t->tagged->sha1);
			if (!o)
				ret = error(_("Could not read object %s"),
					    sha1_to_hex(t->tagged->sha1));
			objects[i].item = o;
			i--;
			break;
		}
		case OBJ_TREE:
			if (rev.shown_one)
				putchar('\n');
			printf("%stree %s%s\n\n",
					diff_get_color_opt(&rev.diffopt, DIFF_COMMIT),
					name,
					diff_get_color_opt(&rev.diffopt, DIFF_RESET));
			read_tree_recursive((struct tree *)o, "", 0, 0, &match_all,
					show_tree_object, NULL);
			rev.shown_one = 1;
			break;
		case OBJ_COMMIT:
			rev.pending.nr = rev.pending.alloc = 0;
			rev.pending.objects = NULL;
			add_object_array(o, name, &rev.pending);
			ret = cmd_log_walk(&rev);
			break;
		default:
			ret = error(_("Unknown type: %d"), o->type);
		}
	}
	free(objects);
	return ret;
}

/*
 * This is equivalent to "git log -g --abbrev-commit --pretty=oneline"
 */
int cmd_log_reflog(int argc, const char **argv, const char *prefix)
{
	struct rev_info rev;
	struct setup_revision_opt opt;

	init_grep_defaults();
	git_config(git_log_config, NULL);

	init_revisions(&rev, prefix);
	init_reflog_walk(&rev.reflog_info);
	rev.verbose_header = 1;
	memset(&opt, 0, sizeof(opt));
	opt.def = "HEAD";
	cmd_log_init_defaults(&rev);
	rev.abbrev_commit = 1;
	rev.commit_format = CMIT_FMT_ONELINE;
	rev.use_terminator = 1;
	rev.always_show_header = 1;
	cmd_log_init_finish(argc, argv, prefix, &rev, &opt);

	return cmd_log_walk(&rev);
}

int cmd_log(int argc, const char **argv, const char *prefix)
{
	struct rev_info rev;
	struct setup_revision_opt opt;

	init_grep_defaults();
	git_config(git_log_config, NULL);

	init_revisions(&rev, prefix);
	rev.always_show_header = 1;
	memset(&opt, 0, sizeof(opt));
	opt.def = "HEAD";
	opt.revarg_opt = REVARG_COMMITTISH;
	cmd_log_init(argc, argv, prefix, &rev, &opt);
	return cmd_log_walk(&rev);
}

/* format-patch */

static const char *fmt_patch_suffix = ".patch";
static int numbered = 0;
static int auto_number = 1;

static char *default_attach = NULL;

static struct string_list extra_hdr;
static struct string_list extra_to;
static struct string_list extra_cc;

static void add_header(const char *value)
{
	struct string_list_item *item;
	int len = strlen(value);
	while (len && value[len - 1] == '\n')
		len--;

	if (!strncasecmp(value, "to: ", 4)) {
		item = string_list_append(&extra_to, value + 4);
		len -= 4;
	} else if (!strncasecmp(value, "cc: ", 4)) {
		item = string_list_append(&extra_cc, value + 4);
		len -= 4;
	} else {
		item = string_list_append(&extra_hdr, value);
	}

	item->string[len] = '\0';
}

#define THREAD_SHALLOW 1
#define THREAD_DEEP 2
static int thread;
static int do_signoff;
static const char *signature = git_version_string;
static const char *signature_file;
static int config_cover_letter;

enum {
	COVER_UNSET,
	COVER_OFF,
	COVER_ON,
	COVER_AUTO
};

static int git_format_config(const char *var, const char *value, void *cb)
{
	if (!strcmp(var, "format.headers")) {
		if (!value)
			die(_("format.headers without value"));
		add_header(value);
		return 0;
	}
	if (!strcmp(var, "format.suffix"))
		return git_config_string(&fmt_patch_suffix, var, value);
	if (!strcmp(var, "format.to")) {
		if (!value)
			return config_error_nonbool(var);
		string_list_append(&extra_to, value);
		return 0;
	}
	if (!strcmp(var, "format.cc")) {
		if (!value)
			return config_error_nonbool(var);
		string_list_append(&extra_cc, value);
		return 0;
	}
	if (!strcmp(var, "diff.color") || !strcmp(var, "color.diff") ||
	    !strcmp(var, "color.ui")) {
		return 0;
	}
	if (!strcmp(var, "format.numbered")) {
		if (value && !strcasecmp(value, "auto")) {
			auto_number = 1;
			return 0;
		}
		numbered = git_config_bool(var, value);
		auto_number = auto_number && numbered;
		return 0;
	}
	if (!strcmp(var, "format.attach")) {
		if (value && *value)
			default_attach = xstrdup(value);
		else
			default_attach = xstrdup(git_version_string);
		return 0;
	}
	if (!strcmp(var, "format.thread")) {
		if (value && !strcasecmp(value, "deep")) {
			thread = THREAD_DEEP;
			return 0;
		}
		if (value && !strcasecmp(value, "shallow")) {
			thread = THREAD_SHALLOW;
			return 0;
		}
		thread = git_config_bool(var, value) && THREAD_SHALLOW;
		return 0;
	}
	if (!strcmp(var, "format.signoff")) {
		do_signoff = git_config_bool(var, value);
		return 0;
	}
	if (!strcmp(var, "format.signature"))
		return git_config_string(&signature, var, value);
	if (!strcmp(var, "format.signaturefile"))
		return git_config_pathname(&signature_file, var, value);
	if (!strcmp(var, "format.coverletter")) {
		if (value && !strcasecmp(value, "auto")) {
			config_cover_letter = COVER_AUTO;
			return 0;
		}
		config_cover_letter = git_config_bool(var, value) ? COVER_ON : COVER_OFF;
		return 0;
	}

	return git_log_config(var, value, cb);
}

static FILE *realstdout = NULL;
static const char *output_directory = NULL;
static int outdir_offset;

static int reopen_stdout(struct commit *commit, const char *subject,
			 struct rev_info *rev, int quiet)
{
	struct strbuf filename = STRBUF_INIT;
	int suffix_len = strlen(rev->patch_suffix) + 1;

	if (output_directory) {
		strbuf_addstr(&filename, output_directory);
		if (filename.len >=
		    PATH_MAX - FORMAT_PATCH_NAME_MAX - suffix_len)
			return error(_("name of output directory is too long"));
		if (filename.buf[filename.len - 1] != '/')
			strbuf_addch(&filename, '/');
	}

	if (rev->numbered_files)
		strbuf_addf(&filename, "%d", rev->nr);
	else if (commit)
		fmt_output_commit(&filename, commit, rev);
	else
		fmt_output_subject(&filename, subject, rev);

	if (!quiet)
		fprintf(realstdout, "%s\n", filename.buf + outdir_offset);

	if (freopen(filename.buf, "w", stdout) == NULL)
		return error(_("Cannot open patch file %s"), filename.buf);

	strbuf_release(&filename);
	return 0;
}

static void get_patch_ids(struct rev_info *rev, struct patch_ids *ids)
{
	struct rev_info check_rev;
	struct commit *commit;
	struct object *o1, *o2;
	unsigned flags1, flags2;

	if (rev->pending.nr != 2)
		die(_("Need exactly one range."));

	o1 = rev->pending.objects[0].item;
	flags1 = o1->flags;
	o2 = rev->pending.objects[1].item;
	flags2 = o2->flags;

	if ((flags1 & UNINTERESTING) == (flags2 & UNINTERESTING))
		die(_("Not a range."));

	init_patch_ids(ids);

	/* given a range a..b get all patch ids for b..a */
	init_revisions(&check_rev, rev->prefix);
	check_rev.max_parents = 1;
	o1->flags ^= UNINTERESTING;
	o2->flags ^= UNINTERESTING;
	add_pending_object(&check_rev, o1, "o1");
	add_pending_object(&check_rev, o2, "o2");
	if (prepare_revision_walk(&check_rev))
		die(_("revision walk setup failed"));

	while ((commit = get_revision(&check_rev)) != NULL) {
		add_commit_patch_id(commit, ids);
	}

	/* reset for next revision walk */
	clear_commit_marks((struct commit *)o1,
			SEEN | UNINTERESTING | SHOWN | ADDED);
	clear_commit_marks((struct commit *)o2,
			SEEN | UNINTERESTING | SHOWN | ADDED);
	o1->flags = flags1;
	o2->flags = flags2;
}

static void gen_message_id(struct rev_info *info, char *base)
{
	struct strbuf buf = STRBUF_INIT;
	strbuf_addf(&buf, "%s.%lu.git.%s", base,
		    (unsigned long) time(NULL),
		    git_committer_info(IDENT_NO_NAME|IDENT_NO_DATE|IDENT_STRICT));
	info->message_id = strbuf_detach(&buf, NULL);
}

static void print_signature(void)
{
	if (!signature || !*signature)
		return;

	printf("-- \n%s", signature);
	if (signature[strlen(signature)-1] != '\n')
		putchar('\n');
	putchar('\n');
}

static void add_branch_description(struct strbuf *buf, const char *branch_name)
{
	struct strbuf desc = STRBUF_INIT;
	if (!branch_name || !*branch_name)
		return;
	read_branch_desc(&desc, branch_name);
	if (desc.len) {
		strbuf_addch(buf, '\n');
		strbuf_addbuf(buf, &desc);
		strbuf_addch(buf, '\n');
	}
	strbuf_release(&desc);
}

static char *find_branch_name(struct rev_info *rev)
{
	int i, positive = -1;
	unsigned char branch_sha1[20];
	const unsigned char *tip_sha1;
	const char *ref, *v;
	char *full_ref, *branch = NULL;

	for (i = 0; i < rev->cmdline.nr; i++) {
		if (rev->cmdline.rev[i].flags & UNINTERESTING)
			continue;
		if (positive < 0)
			positive = i;
		else
			return NULL;
	}
	if (positive < 0)
		return NULL;
	ref = rev->cmdline.rev[positive].name;
	tip_sha1 = rev->cmdline.rev[positive].item->sha1;
	if (dwim_ref(ref, strlen(ref), branch_sha1, &full_ref) &&
	    skip_prefix(full_ref, "refs/heads/", &v) &&
	    !hashcmp(tip_sha1, branch_sha1))
		branch = xstrdup(v);
	free(full_ref);
	return branch;
}

static void make_cover_letter(struct rev_info *rev, int use_stdout,
			      struct commit *origin,
			      int nr, struct commit **list,
			      const char *branch_name,
			      int quiet)
{
	const char *committer;
	const char *body = "*** SUBJECT HERE ***\n\n*** BLURB HERE ***\n";
	const char *msg;
	struct shortlog log;
	struct strbuf sb = STRBUF_INIT;
	int i;
	const char *encoding = "UTF-8";
	struct diff_options opts;
	int need_8bit_cte = 0;
	struct pretty_print_context pp = {0};
	struct commit *head = list[0];

	if (rev->commit_format != CMIT_FMT_EMAIL)
		die(_("Cover letter needs email format"));

	committer = git_committer_info(0);

	if (!use_stdout &&
	    reopen_stdout(NULL, rev->numbered_files ? NULL : "cover-letter", rev, quiet))
		return;

	log_write_email_headers(rev, head, &pp.subject, &pp.after_subject,
				&need_8bit_cte);

	for (i = 0; !need_8bit_cte && i < nr; i++) {
		const char *buf = get_commit_buffer(list[i], NULL);
		if (has_non_ascii(buf))
			need_8bit_cte = 1;
		unuse_commit_buffer(list[i], buf);
	}

	if (!branch_name)
		branch_name = find_branch_name(rev);

	msg = body;
	pp.fmt = CMIT_FMT_EMAIL;
	pp.date_mode = DATE_RFC2822;
	pp_user_info(&pp, NULL, &sb, committer, encoding);
	pp_title_line(&pp, &msg, &sb, encoding, need_8bit_cte);
	pp_remainder(&pp, &msg, &sb, 0);
	add_branch_description(&sb, branch_name);
	printf("%s\n", sb.buf);

	strbuf_release(&sb);

	shortlog_init(&log);
	log.wrap_lines = 1;
	log.wrap = 72;
	log.in1 = 2;
	log.in2 = 4;
	for (i = 0; i < nr; i++)
		shortlog_add_commit(&log, list[i]);

	shortlog_output(&log);

	/*
	 * We can only do diffstat with a unique reference point
	 */
	if (!origin)
		return;

	memcpy(&opts, &rev->diffopt, sizeof(opts));
	opts.output_format = DIFF_FORMAT_SUMMARY | DIFF_FORMAT_DIFFSTAT;

	diff_setup_done(&opts);

	diff_tree_sha1(origin->tree->object.sha1,
		       head->tree->object.sha1,
		       "", &opts);
	diffcore_std(&opts);
	diff_flush(&opts);

	printf("\n");
	print_signature();
}

static const char *clean_message_id(const char *msg_id)
{
	char ch;
	const char *a, *z, *m;

	m = msg_id;
	while ((ch = *m) && (isspace(ch) || (ch == '<')))
		m++;
	a = m;
	z = NULL;
	while ((ch = *m)) {
		if (!isspace(ch) && (ch != '>'))
			z = m;
		m++;
	}
	if (!z)
		die(_("insane in-reply-to: %s"), msg_id);
	if (++z == m)
		return a;
	return xmemdupz(a, z - a);
}

static const char *set_outdir(const char *prefix, const char *output_directory)
{
	if (output_directory && is_absolute_path(output_directory))
		return output_directory;

	if (!prefix || !*prefix) {
		if (output_directory)
			return output_directory;
		/* The user did not explicitly ask for "./" */
		outdir_offset = 2;
		return "./";
	}

	outdir_offset = strlen(prefix);
	if (!output_directory)
		return prefix;

	return xstrdup(prefix_filename(prefix, outdir_offset,
				       output_directory));
}

static const char * const builtin_format_patch_usage[] = {
	N_("git format-patch [options] [<since> | <revision range>]"),
	NULL
};

static int keep_subject = 0;

static int keep_callback(const struct option *opt, const char *arg, int unset)
{
	((struct rev_info *)opt->value)->total = -1;
	keep_subject = 1;
	return 0;
}

static int subject_prefix = 0;

static int subject_prefix_callback(const struct option *opt, const char *arg,
			    int unset)
{
	subject_prefix = 1;
	((struct rev_info *)opt->value)->subject_prefix = arg;
	return 0;
}

static int numbered_cmdline_opt = 0;

static int numbered_callback(const struct option *opt, const char *arg,
			     int unset)
{
	*(int *)opt->value = numbered_cmdline_opt = unset ? 0 : 1;
	if (unset)
		auto_number =  0;
	return 0;
}

static int no_numbered_callback(const struct option *opt, const char *arg,
				int unset)
{
	return numbered_callback(opt, arg, 1);
}

static int output_directory_callback(const struct option *opt, const char *arg,
			      int unset)
{
	const char **dir = (const char **)opt->value;
	if (*dir)
		die(_("Two output directories?"));
	*dir = arg;
	return 0;
}

static int thread_callback(const struct option *opt, const char *arg, int unset)
{
	int *thread = (int *)opt->value;
	if (unset)
		*thread = 0;
	else if (!arg || !strcmp(arg, "shallow"))
		*thread = THREAD_SHALLOW;
	else if (!strcmp(arg, "deep"))
		*thread = THREAD_DEEP;
	else
		return 1;
	return 0;
}

static int attach_callback(const struct option *opt, const char *arg, int unset)
{
	struct rev_info *rev = (struct rev_info *)opt->value;
	if (unset)
		rev->mime_boundary = NULL;
	else if (arg)
		rev->mime_boundary = arg;
	else
		rev->mime_boundary = git_version_string;
	rev->no_inline = unset ? 0 : 1;
	return 0;
}

static int inline_callback(const struct option *opt, const char *arg, int unset)
{
	struct rev_info *rev = (struct rev_info *)opt->value;
	if (unset)
		rev->mime_boundary = NULL;
	else if (arg)
		rev->mime_boundary = arg;
	else
		rev->mime_boundary = git_version_string;
	rev->no_inline = 0;
	return 0;
}

static int header_callback(const struct option *opt, const char *arg, int unset)
{
	if (unset) {
		string_list_clear(&extra_hdr, 0);
		string_list_clear(&extra_to, 0);
		string_list_clear(&extra_cc, 0);
	} else {
	    add_header(arg);
	}
	return 0;
}

static int to_callback(const struct option *opt, const char *arg, int unset)
{
	if (unset)
		string_list_clear(&extra_to, 0);
	else
		string_list_append(&extra_to, arg);
	return 0;
}

static int cc_callback(const struct option *opt, const char *arg, int unset)
{
	if (unset)
		string_list_clear(&extra_cc, 0);
	else
		string_list_append(&extra_cc, arg);
	return 0;
}

static int from_callback(const struct option *opt, const char *arg, int unset)
{
	char **from = opt->value;

	free(*from);

	if (unset)
		*from = NULL;
	else if (arg)
		*from = xstrdup(arg);
	else
		*from = xstrdup(git_committer_info(IDENT_NO_DATE));
	return 0;
}

int cmd_format_patch(int argc, const char **argv, const char *prefix)
{
	struct commit *commit;
	struct commit **list = NULL;
	struct rev_info rev;
	struct setup_revision_opt s_r_opt;
	int nr = 0, total, i;
	int use_stdout = 0;
	int start_number = -1;
	int just_numbers = 0;
	int ignore_if_in_upstream = 0;
	int cover_letter = -1;
	int boundary_count = 0;
	int no_binary_diff = 0;
	struct commit *origin = NULL;
	const char *in_reply_to = NULL;
	struct patch_ids ids;
	struct strbuf buf = STRBUF_INIT;
	int use_patch_format = 0;
	int quiet = 0;
	int reroll_count = -1;
	char *branch_name = NULL;
	char *from = NULL;
	const struct option builtin_format_patch_options[] = {
		{ OPTION_CALLBACK, 'n', "numbered", &numbered, NULL,
			    N_("use [PATCH n/m] even with a single patch"),
			    PARSE_OPT_NOARG, numbered_callback },
		{ OPTION_CALLBACK, 'N', "no-numbered", &numbered, NULL,
			    N_("use [PATCH] even with multiple patches"),
			    PARSE_OPT_NOARG, no_numbered_callback },
		OPT_BOOL('s', "signoff", &do_signoff, N_("add Signed-off-by:")),
		OPT_BOOL(0, "stdout", &use_stdout,
			    N_("print patches to standard out")),
		OPT_BOOL(0, "cover-letter", &cover_letter,
			    N_("generate a cover letter")),
		OPT_BOOL(0, "numbered-files", &just_numbers,
			    N_("use simple number sequence for output file names")),
		OPT_STRING(0, "suffix", &fmt_patch_suffix, N_("sfx"),
			    N_("use <sfx> instead of '.patch'")),
		OPT_INTEGER(0, "start-number", &start_number,
			    N_("start numbering patches at <n> instead of 1")),
		OPT_INTEGER('v', "reroll-count", &reroll_count,
			    N_("mark the series as Nth re-roll")),
		{ OPTION_CALLBACK, 0, "subject-prefix", &rev, N_("prefix"),
			    N_("Use [<prefix>] instead of [PATCH]"),
			    PARSE_OPT_NONEG, subject_prefix_callback },
		{ OPTION_CALLBACK, 'o', "output-directory", &output_directory,
			    N_("dir"), N_("store resulting files in <dir>"),
			    PARSE_OPT_NONEG, output_directory_callback },
		{ OPTION_CALLBACK, 'k', "keep-subject", &rev, NULL,
			    N_("don't strip/add [PATCH]"),
			    PARSE_OPT_NOARG | PARSE_OPT_NONEG, keep_callback },
		OPT_BOOL(0, "no-binary", &no_binary_diff,
			 N_("don't output binary diffs")),
		OPT_BOOL(0, "ignore-if-in-upstream", &ignore_if_in_upstream,
			 N_("don't include a patch matching a commit upstream")),
		{ OPTION_SET_INT, 'p', "no-stat", &use_patch_format, NULL,
		  N_("show patch format instead of default (patch + stat)"),
		  PARSE_OPT_NONEG | PARSE_OPT_NOARG, NULL, 1},
		OPT_GROUP(N_("Messaging")),
		{ OPTION_CALLBACK, 0, "add-header", NULL, N_("header"),
			    N_("add email header"), 0, header_callback },
		{ OPTION_CALLBACK, 0, "to", NULL, N_("email"), N_("add To: header"),
			    0, to_callback },
		{ OPTION_CALLBACK, 0, "cc", NULL, N_("email"), N_("add Cc: header"),
			    0, cc_callback },
		{ OPTION_CALLBACK, 0, "from", &from, N_("ident"),
			    N_("set From address to <ident> (or committer ident if absent)"),
			    PARSE_OPT_OPTARG, from_callback },
		OPT_STRING(0, "in-reply-to", &in_reply_to, N_("message-id"),
			    N_("make first mail a reply to <message-id>")),
		{ OPTION_CALLBACK, 0, "attach", &rev, N_("boundary"),
			    N_("attach the patch"), PARSE_OPT_OPTARG,
			    attach_callback },
		{ OPTION_CALLBACK, 0, "inline", &rev, N_("boundary"),
			    N_("inline the patch"),
			    PARSE_OPT_OPTARG | PARSE_OPT_NONEG,
			    inline_callback },
		{ OPTION_CALLBACK, 0, "thread", &thread, N_("style"),
			    N_("enable message threading, styles: shallow, deep"),
			    PARSE_OPT_OPTARG, thread_callback },
		OPT_STRING(0, "signature", &signature, N_("signature"),
			    N_("add a signature")),
		OPT_FILENAME(0, "signature-file", &signature_file,
				N_("add a signature from a file")),
		OPT__QUIET(&quiet, N_("don't print the patch filenames")),
		OPT_END()
	};

	extra_hdr.strdup_strings = 1;
	extra_to.strdup_strings = 1;
	extra_cc.strdup_strings = 1;
	init_grep_defaults();
	git_config(git_format_config, NULL);
	init_revisions(&rev, prefix);
	rev.commit_format = CMIT_FMT_EMAIL;
	rev.verbose_header = 1;
	rev.diff = 1;
	rev.max_parents = 1;
	DIFF_OPT_SET(&rev.diffopt, RECURSIVE);
	rev.subject_prefix = fmt_patch_subject_prefix;
	memset(&s_r_opt, 0, sizeof(s_r_opt));
	s_r_opt.def = "HEAD";
	s_r_opt.revarg_opt = REVARG_COMMITTISH;

	if (default_attach) {
		rev.mime_boundary = default_attach;
		rev.no_inline = 1;
	}

	/*
	 * Parse the arguments before setup_revisions(), or something
	 * like "git format-patch -o a123 HEAD^.." may fail; a123 is
	 * possibly a valid SHA1.
	 */
	argc = parse_options(argc, argv, prefix, builtin_format_patch_options,
			     builtin_format_patch_usage,
			     PARSE_OPT_KEEP_ARGV0 | PARSE_OPT_KEEP_UNKNOWN |
			     PARSE_OPT_KEEP_DASHDASH);

	if (0 < reroll_count) {
		struct strbuf sprefix = STRBUF_INIT;
		strbuf_addf(&sprefix, "%s v%d",
			    rev.subject_prefix, reroll_count);
		rev.reroll_count = reroll_count;
		rev.subject_prefix = strbuf_detach(&sprefix, NULL);
	}

	for (i = 0; i < extra_hdr.nr; i++) {
		strbuf_addstr(&buf, extra_hdr.items[i].string);
		strbuf_addch(&buf, '\n');
	}

	if (extra_to.nr)
		strbuf_addstr(&buf, "To: ");
	for (i = 0; i < extra_to.nr; i++) {
		if (i)
			strbuf_addstr(&buf, "    ");
		strbuf_addstr(&buf, extra_to.items[i].string);
		if (i + 1 < extra_to.nr)
			strbuf_addch(&buf, ',');
		strbuf_addch(&buf, '\n');
	}

	if (extra_cc.nr)
		strbuf_addstr(&buf, "Cc: ");
	for (i = 0; i < extra_cc.nr; i++) {
		if (i)
			strbuf_addstr(&buf, "    ");
		strbuf_addstr(&buf, extra_cc.items[i].string);
		if (i + 1 < extra_cc.nr)
			strbuf_addch(&buf, ',');
		strbuf_addch(&buf, '\n');
	}

	rev.extra_headers = strbuf_detach(&buf, NULL);

	if (from) {
		if (split_ident_line(&rev.from_ident, from, strlen(from)))
			die(_("invalid ident line: %s"), from);
	}

	if (start_number < 0)
		start_number = 1;

	/*
	 * If numbered is set solely due to format.numbered in config,
	 * and it would conflict with --keep-subject (-k) from the
	 * command line, reset "numbered".
	 */
	if (numbered && keep_subject && !numbered_cmdline_opt)
		numbered = 0;

	if (numbered && keep_subject)
		die (_("-n and -k are mutually exclusive."));
	if (keep_subject && subject_prefix)
		die (_("--subject-prefix and -k are mutually exclusive."));
	rev.preserve_subject = keep_subject;

	argc = setup_revisions(argc, argv, &rev, &s_r_opt);
	if (argc > 1)
		die (_("unrecognized argument: %s"), argv[1]);

	if (rev.diffopt.output_format & DIFF_FORMAT_NAME)
		die(_("--name-only does not make sense"));
	if (rev.diffopt.output_format & DIFF_FORMAT_NAME_STATUS)
		die(_("--name-status does not make sense"));
	if (rev.diffopt.output_format & DIFF_FORMAT_CHECKDIFF)
		die(_("--check does not make sense"));

	if (!use_patch_format &&
		(!rev.diffopt.output_format ||
		 rev.diffopt.output_format == DIFF_FORMAT_PATCH))
		rev.diffopt.output_format = DIFF_FORMAT_DIFFSTAT | DIFF_FORMAT_SUMMARY;

	/* Always generate a patch */
	rev.diffopt.output_format |= DIFF_FORMAT_PATCH;

	if (!DIFF_OPT_TST(&rev.diffopt, TEXT) && !no_binary_diff)
		DIFF_OPT_SET(&rev.diffopt, BINARY);

	if (rev.show_notes)
		init_display_notes(&rev.notes_opt);

	if (!use_stdout)
		output_directory = set_outdir(prefix, output_directory);
	else
		setup_pager();

	if (output_directory) {
		if (use_stdout)
			die(_("standard output, or directory, which one?"));
		if (mkdir(output_directory, 0777) < 0 && errno != EEXIST)
			die_errno(_("Could not create directory '%s'"),
				  output_directory);
	}

	if (rev.pending.nr == 1) {
		int check_head = 0;

		if (rev.max_count < 0 && !rev.show_root_diff) {
			/*
			 * This is traditional behaviour of "git format-patch
			 * origin" that prepares what the origin side still
			 * does not have.
			 */
			rev.pending.objects[0].item->flags |= UNINTERESTING;
			add_head_to_pending(&rev);
			check_head = 1;
		}
		/*
		 * Otherwise, it is "format-patch -22 HEAD", and/or
		 * "format-patch --root HEAD".  The user wants
		 * get_revision() to do the usual traversal.
		 */

		if (!strcmp(rev.pending.objects[0].name, "HEAD"))
			check_head = 1;

		if (check_head) {
			unsigned char sha1[20];
<<<<<<< HEAD
			const char *ref, *v;
			ref = resolve_ref_unsafe("HEAD", sha1, 1, NULL);
			if (ref && skip_prefix(ref, "refs/heads/", &v))
				branch_name = xstrdup(v);
=======
			const char *ref;
			ref = resolve_ref_unsafe("HEAD", sha1, NULL,
						 RESOLVE_REF_READING);
			if (ref && starts_with(ref, "refs/heads/"))
				branch_name = xstrdup(ref + strlen("refs/heads/"));
>>>>>>> 7c926ecf
			else
				branch_name = xstrdup(""); /* no branch */
		}
	}

	/*
	 * We cannot move this anywhere earlier because we do want to
	 * know if --root was given explicitly from the command line.
	 */
	rev.show_root_diff = 1;

	if (ignore_if_in_upstream) {
		/* Don't say anything if head and upstream are the same. */
		if (rev.pending.nr == 2) {
			struct object_array_entry *o = rev.pending.objects;
			if (hashcmp(o[0].item->sha1, o[1].item->sha1) == 0)
				return 0;
		}
		get_patch_ids(&rev, &ids);
	}

	if (!use_stdout)
		realstdout = xfdopen(xdup(1), "w");

	if (prepare_revision_walk(&rev))
		die(_("revision walk setup failed"));
	rev.boundary = 1;
	while ((commit = get_revision(&rev)) != NULL) {
		if (commit->object.flags & BOUNDARY) {
			boundary_count++;
			origin = (boundary_count == 1) ? commit : NULL;
			continue;
		}

		if (ignore_if_in_upstream &&
				has_commit_patch_id(commit, &ids))
			continue;

		nr++;
		list = xrealloc(list, nr * sizeof(list[0]));
		list[nr - 1] = commit;
	}
	if (nr == 0)
		/* nothing to do */
		return 0;
	total = nr;
	if (!keep_subject && auto_number && total > 1)
		numbered = 1;
	if (numbered)
		rev.total = total + start_number - 1;
	if (cover_letter == -1) {
		if (config_cover_letter == COVER_AUTO)
			cover_letter = (total > 1);
		else
			cover_letter = (config_cover_letter == COVER_ON);
	}

	if (!signature) {
		; /* --no-signature inhibits all signatures */
	} else if (signature && signature != git_version_string) {
		; /* non-default signature already set */
	} else if (signature_file) {
		struct strbuf buf = STRBUF_INIT;

		if (strbuf_read_file(&buf, signature_file, 128) < 0)
			die_errno(_("unable to read signature file '%s'"), signature_file);
		signature = strbuf_detach(&buf, NULL);
	}

	if (in_reply_to || thread || cover_letter)
		rev.ref_message_ids = xcalloc(1, sizeof(struct string_list));
	if (in_reply_to) {
		const char *msgid = clean_message_id(in_reply_to);
		string_list_append(rev.ref_message_ids, msgid);
	}
	rev.numbered_files = just_numbers;
	rev.patch_suffix = fmt_patch_suffix;
	if (cover_letter) {
		if (thread)
			gen_message_id(&rev, "cover");
		make_cover_letter(&rev, use_stdout,
				  origin, nr, list, branch_name, quiet);
		total++;
		start_number--;
	}
	rev.add_signoff = do_signoff;
	while (0 <= --nr) {
		int shown;
		commit = list[nr];
		rev.nr = total - nr + (start_number - 1);
		/* Make the second and subsequent mails replies to the first */
		if (thread) {
			/* Have we already had a message ID? */
			if (rev.message_id) {
				/*
				 * For deep threading: make every mail
				 * a reply to the previous one, no
				 * matter what other options are set.
				 *
				 * For shallow threading:
				 *
				 * Without --cover-letter and
				 * --in-reply-to, make every mail a
				 * reply to the one before.
				 *
				 * With --in-reply-to but no
				 * --cover-letter, make every mail a
				 * reply to the <reply-to>.
				 *
				 * With --cover-letter, make every
				 * mail but the cover letter a reply
				 * to the cover letter.  The cover
				 * letter is a reply to the
				 * --in-reply-to, if specified.
				 */
				if (thread == THREAD_SHALLOW
				    && rev.ref_message_ids->nr > 0
				    && (!cover_letter || rev.nr > 1))
					free(rev.message_id);
				else
					string_list_append(rev.ref_message_ids,
							   rev.message_id);
			}
			gen_message_id(&rev, sha1_to_hex(commit->object.sha1));
		}

		if (!use_stdout &&
		    reopen_stdout(rev.numbered_files ? NULL : commit, NULL, &rev, quiet))
			die(_("Failed to create output files"));
		shown = log_tree_commit(&rev, commit);
		free_commit_buffer(commit);

		/* We put one extra blank line between formatted
		 * patches and this flag is used by log-tree code
		 * to see if it needs to emit a LF before showing
		 * the log; when using one file per patch, we do
		 * not want the extra blank line.
		 */
		if (!use_stdout)
			rev.shown_one = 0;
		if (shown) {
			if (rev.mime_boundary)
				printf("\n--%s%s--\n\n\n",
				       mime_boundary_leader,
				       rev.mime_boundary);
			else
				print_signature();
		}
		if (!use_stdout)
			fclose(stdout);
	}
	free(list);
	free(branch_name);
	string_list_clear(&extra_to, 0);
	string_list_clear(&extra_cc, 0);
	string_list_clear(&extra_hdr, 0);
	if (ignore_if_in_upstream)
		free_patch_ids(&ids);
	return 0;
}

static int add_pending_commit(const char *arg, struct rev_info *revs, int flags)
{
	unsigned char sha1[20];
	if (get_sha1(arg, sha1) == 0) {
		struct commit *commit = lookup_commit_reference(sha1);
		if (commit) {
			commit->object.flags |= flags;
			add_pending_object(revs, &commit->object, arg);
			return 0;
		}
	}
	return -1;
}

static const char * const cherry_usage[] = {
	N_("git cherry [-v] [<upstream> [<head> [<limit>]]]"),
	NULL
};

static void print_commit(char sign, struct commit *commit, int verbose,
			 int abbrev)
{
	if (!verbose) {
		printf("%c %s\n", sign,
		       find_unique_abbrev(commit->object.sha1, abbrev));
	} else {
		struct strbuf buf = STRBUF_INIT;
		pp_commit_easy(CMIT_FMT_ONELINE, commit, &buf);
		printf("%c %s %s\n", sign,
		       find_unique_abbrev(commit->object.sha1, abbrev),
		       buf.buf);
		strbuf_release(&buf);
	}
}

int cmd_cherry(int argc, const char **argv, const char *prefix)
{
	struct rev_info revs;
	struct patch_ids ids;
	struct commit *commit;
	struct commit_list *list = NULL;
	struct branch *current_branch;
	const char *upstream;
	const char *head = "HEAD";
	const char *limit = NULL;
	int verbose = 0, abbrev = 0;

	struct option options[] = {
		OPT__ABBREV(&abbrev),
		OPT__VERBOSE(&verbose, N_("be verbose")),
		OPT_END()
	};

	argc = parse_options(argc, argv, prefix, options, cherry_usage, 0);

	switch (argc) {
	case 3:
		limit = argv[2];
		/* FALLTHROUGH */
	case 2:
		head = argv[1];
		/* FALLTHROUGH */
	case 1:
		upstream = argv[0];
		break;
	default:
		current_branch = branch_get(NULL);
		if (!current_branch || !current_branch->merge
					|| !current_branch->merge[0]
					|| !current_branch->merge[0]->dst) {
			fprintf(stderr, _("Could not find a tracked"
					" remote branch, please"
					" specify <upstream> manually.\n"));
			usage_with_options(cherry_usage, options);
		}

		upstream = current_branch->merge[0]->dst;
	}

	init_revisions(&revs, prefix);
	revs.max_parents = 1;

	if (add_pending_commit(head, &revs, 0))
		die(_("Unknown commit %s"), head);
	if (add_pending_commit(upstream, &revs, UNINTERESTING))
		die(_("Unknown commit %s"), upstream);

	/* Don't say anything if head and upstream are the same. */
	if (revs.pending.nr == 2) {
		struct object_array_entry *o = revs.pending.objects;
		if (hashcmp(o[0].item->sha1, o[1].item->sha1) == 0)
			return 0;
	}

	get_patch_ids(&revs, &ids);

	if (limit && add_pending_commit(limit, &revs, UNINTERESTING))
		die(_("Unknown commit %s"), limit);

	/* reverse the list of commits */
	if (prepare_revision_walk(&revs))
		die(_("revision walk setup failed"));
	while ((commit = get_revision(&revs)) != NULL) {
		commit_list_insert(commit, &list);
	}

	while (list) {
		char sign = '+';

		commit = list->item;
		if (has_commit_patch_id(commit, &ids))
			sign = '-';
		print_commit(sign, commit, verbose, abbrev);
		list = list->next;
	}

	free_patch_ids(&ids);
	return 0;
}<|MERGE_RESOLUTION|>--- conflicted
+++ resolved
@@ -1397,18 +1397,11 @@
 
 		if (check_head) {
 			unsigned char sha1[20];
-<<<<<<< HEAD
 			const char *ref, *v;
-			ref = resolve_ref_unsafe("HEAD", sha1, 1, NULL);
+			ref = resolve_ref_unsafe("HEAD", sha1, NULL,
+						 RESOLVE_REF_READING);
 			if (ref && skip_prefix(ref, "refs/heads/", &v))
 				branch_name = xstrdup(v);
-=======
-			const char *ref;
-			ref = resolve_ref_unsafe("HEAD", sha1, NULL,
-						 RESOLVE_REF_READING);
-			if (ref && starts_with(ref, "refs/heads/"))
-				branch_name = xstrdup(ref + strlen("refs/heads/"));
->>>>>>> 7c926ecf
 			else
 				branch_name = xstrdup(""); /* no branch */
 		}
