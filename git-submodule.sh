--- conflicted
+++ resolved
@@ -363,29 +363,11 @@
 	do
 		# Skip already registered paths
 		name=$(module_name "$path") || exit
-<<<<<<< HEAD
-		url=$(git config submodule."$name".url)
-		test -z "$url" || continue
-
-		url=$(git config -f .gitmodules submodule."$name".url)
-		test -z "$url" &&
-		die "$(eval_gettext "No url found for submodule path '\$path' in .gitmodules")"
-
-		# Possibly a url relative to parent
-		case "$url" in
-		./*|../*)
-			url=$(resolve_relative_url "$url") || exit
-			;;
-		esac
-
-		git config submodule."$name".url "$url" ||
-		die "$(eval_gettext "Failed to register url for submodule path '\$path'")"
-=======
 		if test -z "$(git config "submodule.$name.url")"
 		then
 			url=$(git config -f .gitmodules submodule."$name".url)
 			test -z "$url" &&
-			die "No url found for submodule path '$path' in .gitmodules"
+			die "$(eval_gettext "No url found for submodule path '\$path' in .gitmodules")"
 
 			# Possibly a url relative to parent
 			case "$url" in
@@ -394,9 +376,8 @@
 				;;
 			esac
 			git config submodule."$name".url "$url" ||
-			die "Failed to register url for submodule path '$path'"
-		fi
->>>>>>> 2cd9de3e
+			die "$(eval_gettext "Failed to register url for submodule path '\$path'")"
+		fi
 
 		# Copy "update" setting when it is not set yet
 		upd="$(git config -f .gitmodules submodule."$name".update)"
@@ -945,16 +926,9 @@
 			;;
 		esac
 
-<<<<<<< HEAD
-		say "$(eval_gettext "Synchronizing submodule url for '\$name'")"
-		git config submodule."$name".url "$url"
-
-		if test -e "$path"/.git
-=======
 		if git config "submodule.$name.url" >/dev/null 2>/dev/null
->>>>>>> 2cd9de3e
-		then
-			say "Synchronizing submodule url for '$name'"
+		then
+			say "$(eval_gettext "Synchronizing submodule url for '\$name'")"
 			git config submodule."$name".url "$url"
 
 			if test -e "$path"/.git
