#include "fetch.h"

#include "cache.h"
#include "commit.h"
#include "tree.h"
#include "tag.h"
#include "blob.h"
#include "refs.h"

const char *write_ref = NULL;
const char *write_ref_log_details = NULL;
<<<<<<< HEAD

const unsigned char *current_ref = NULL;
=======
>>>>>>> a5c8a98c

int get_tree = 0;
int get_history = 0;
int get_all = 0;
int get_verbosely = 0;
int get_recover = 0;
static unsigned char current_commit_sha1[20];

void pull_say(const char *fmt, const char *hex) 
{
	if (get_verbosely)
		fprintf(stderr, fmt, hex);
}

static void report_missing(const char *what, const unsigned char *missing)
{
	char missing_hex[41];

	strcpy(missing_hex, sha1_to_hex(missing));;
	fprintf(stderr,
		"Cannot obtain needed %s %s\nwhile processing commit %s.\n",
		what, missing_hex, sha1_to_hex(current_commit_sha1));
}

static int process(struct object *obj);

static int process_tree(struct tree *tree)
{
	struct tree_entry_list *entry;

	if (parse_tree(tree))
		return -1;

	entry = tree->entries;
	tree->entries = NULL;
	while (entry) {
		struct tree_entry_list *next = entry->next;
		if (process(entry->item.any))
			return -1;
		free(entry->name);
		free(entry);
		entry = next;
	}
	return 0;
}

#define COMPLETE	(1U << 0)
#define SEEN		(1U << 1)
#define TO_SCAN		(1U << 2)

static struct commit_list *complete = NULL;

static int process_commit(struct commit *commit)
{
	if (parse_commit(commit))
		return -1;

	while (complete && complete->item->date >= commit->date) {
		pop_most_recent_commit(&complete, COMPLETE);
	}

	if (commit->object.flags & COMPLETE)
		return 0;

	memcpy(current_commit_sha1, commit->object.sha1, 20);

	pull_say("walk %s\n", sha1_to_hex(commit->object.sha1));

	if (get_tree) {
		if (process(&commit->tree->object))
			return -1;
		if (!get_all)
			get_tree = 0;
	}
	if (get_history) {
		struct commit_list *parents = commit->parents;
		for (; parents; parents = parents->next) {
			if (process(&parents->item->object))
				return -1;
		}
	}
	return 0;
}

static int process_tag(struct tag *tag)
{
	if (parse_tag(tag))
		return -1;
	return process(tag->tagged);
}

static struct object_list *process_queue = NULL;
static struct object_list **process_queue_end = &process_queue;

static int process_object(struct object *obj)
{
	if (obj->type == commit_type) {
		if (process_commit((struct commit *)obj))
			return -1;
		return 0;
	}
	if (obj->type == tree_type) {
		if (process_tree((struct tree *)obj))
			return -1;
		return 0;
	}
	if (obj->type == blob_type) {
		return 0;
	}
	if (obj->type == tag_type) {
		if (process_tag((struct tag *)obj))
			return -1;
		return 0;
	}
	return error("Unable to determine requirements "
		     "of type %s for %s",
		     obj->type, sha1_to_hex(obj->sha1));
}

static int process(struct object *obj)
{
	if (obj->flags & SEEN)
		return 0;
	obj->flags |= SEEN;

	if (has_sha1_file(obj->sha1)) {
		/* We already have it, so we should scan it now. */
		obj->flags |= TO_SCAN;
	} else {
		if (obj->flags & COMPLETE)
			return 0;
		prefetch(obj->sha1);
	}
		
	object_list_insert(obj, process_queue_end);
	process_queue_end = &(*process_queue_end)->next;
	return 0;
}

static int loop(void)
{
	struct object_list *elem;

	while (process_queue) {
		struct object *obj = process_queue->item;
		elem = process_queue;
		process_queue = elem->next;
		free(elem);
		if (!process_queue)
			process_queue_end = &process_queue;

		/* If we are not scanning this object, we placed it in
		 * the queue because we needed to fetch it first.
		 */
		if (! (obj->flags & TO_SCAN)) {
			if (fetch(obj->sha1)) {
				report_missing(obj->type
					       ? obj->type
					       : "object", obj->sha1);
				return -1;
			}
		}
		if (!obj->type)
			parse_object(obj->sha1);
		if (process_object(obj))
			return -1;
	}
	return 0;
}

static int interpret_target(char *target, unsigned char *sha1)
{
	if (!get_sha1_hex(target, sha1))
		return 0;
	if (!check_ref_format(target)) {
		if (!fetch_ref(target, sha1)) {
			return 0;
		}
	}
	return -1;
}

static int mark_complete(const char *path, const unsigned char *sha1)
{
	struct commit *commit = lookup_commit_reference_gently(sha1, 1);
	if (commit) {
		commit->object.flags |= COMPLETE;
		insert_by_date(commit, &complete);
	}
	return 0;
}

int pull(char *target)
{
	struct ref_lock *lock;
	unsigned char sha1[20];
	char *msg;
	int ret;

	save_commit_buffer = 0;
	track_object_refs = 0;
	if (write_ref) {
<<<<<<< HEAD
		lock = lock_ref_sha1(write_ref, current_ref, 1);
=======
		lock = lock_ref_sha1(write_ref, NULL, 0);
>>>>>>> a5c8a98c
		if (!lock) {
			error("Can't lock ref %s", write_ref);
			return -1;
		}
	}

	if (!get_recover)
		for_each_ref(mark_complete);

	if (interpret_target(target, sha1)) {
		error("Could not interpret %s as something to pull", target);
		unlock_ref(lock);
		return -1;
	}
	if (process(lookup_unknown_object(sha1))) {
		unlock_ref(lock);
		return -1;
	}
	if (loop()) {
		unlock_ref(lock);
		return -1;
	}

	if (write_ref) {
		if (write_ref_log_details) {
			msg = xmalloc(strlen(write_ref_log_details) + 12);
			sprintf(msg, "fetch from %s", write_ref_log_details);
		} else
			msg = NULL;
		ret = write_ref_sha1(lock, sha1, msg ? msg : "fetch (unknown)");
		if (msg)
			free(msg);
		return ret;
	}
	return 0;
}<|MERGE_RESOLUTION|>--- conflicted
+++ resolved
@@ -9,11 +9,6 @@
 
 const char *write_ref = NULL;
 const char *write_ref_log_details = NULL;
-<<<<<<< HEAD
-
-const unsigned char *current_ref = NULL;
-=======
->>>>>>> a5c8a98c
 
 int get_tree = 0;
 int get_history = 0;
@@ -216,11 +211,7 @@
 	save_commit_buffer = 0;
 	track_object_refs = 0;
 	if (write_ref) {
-<<<<<<< HEAD
-		lock = lock_ref_sha1(write_ref, current_ref, 1);
-=======
 		lock = lock_ref_sha1(write_ref, NULL, 0);
->>>>>>> a5c8a98c
 		if (!lock) {
 			error("Can't lock ref %s", write_ref);
 			return -1;
