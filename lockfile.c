--- conflicted
+++ resolved
@@ -219,21 +219,7 @@
 			    absolute_path(path), strerror(err));
 }
 
-<<<<<<< HEAD
-int unable_to_lock_error(const char *path, int err)
-{
-	struct strbuf buf = STRBUF_INIT;
-
-	unable_to_lock_message(path, err, &buf);
-	error("%s", buf.buf);
-	strbuf_release(&buf);
-	return -1;
-}
-
 NORETURN void unable_to_lock_die(const char *path, int err)
-=======
-NORETURN void unable_to_lock_index_die(const char *path, int err)
->>>>>>> 7c926ecf
 {
 	struct strbuf buf = STRBUF_INIT;
 
