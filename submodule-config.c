--- conflicted
+++ resolved
@@ -379,15 +379,9 @@
 	return ret;
 }
 
-<<<<<<< HEAD
-static int gitmodule_sha1_from_commit(const unsigned char *treeish_name,
+int gitmodule_sha1_from_commit(const unsigned char *treeish_name,
 				      unsigned char *gitmodules_sha1,
 				      struct strbuf *rev)
-=======
-int gitmodule_sha1_from_commit(const unsigned char *commit_sha1,
-			       unsigned char *gitmodules_sha1,
-			       struct strbuf *rev)
->>>>>>> e6fac7f3
 {
 	int ret = 0;
 
