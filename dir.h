--- conflicted
+++ resolved
@@ -28,7 +28,6 @@
 	const char *base;
 	int baselen;
 	unsigned flags;		/* EXC_FLAG_* */
-<<<<<<< HEAD
 
 	/*
 	 * Counting starts from 1 for line numbers in ignore files,
@@ -37,16 +36,6 @@
 	int srcpos;
 };
 
-=======
-
-	/*
-	 * Counting starts from 1 for line numbers in ignore files,
-	 * and from -1 decrementing for patterns from CLI args.
-	 */
-	int srcpos;
-};
-
->>>>>>> 6ebdac1b
 /*
  * Each excludes file will be parsed into a fresh exclude_list which
  * is appended to the relevant exclude_list_group (either EXC_DIRS or
@@ -224,7 +213,6 @@
 			  int prefix, char *seen, int is_dir);
 extern int report_path_error(const char *ps_matched, const struct pathspec *pathspec, const char *prefix);
 extern int within_depth(const char *name, int namelen, int depth, int max_depth);
-<<<<<<< HEAD
 
 extern int fill_directory(struct dir_struct *dir, const struct pathspec *pathspec);
 extern int read_directory(struct dir_struct *, const char *path, int len, const struct pathspec *pathspec);
@@ -243,26 +231,6 @@
 			  const char *, int,
 			  const char *, int, int, unsigned);
 
-=======
-
-extern int fill_directory(struct dir_struct *dir, const struct pathspec *pathspec);
-extern int read_directory(struct dir_struct *, const char *path, int len, const struct pathspec *pathspec);
-
-extern int is_excluded_from_list(const char *pathname, int pathlen, const char *basename,
-				 int *dtype, struct exclude_list *el);
-struct dir_entry *dir_add_ignored(struct dir_struct *dir, const char *pathname, int len);
-
-/*
- * these implement the matching logic for dir.c:excluded_from_list and
- * attr.c:path_matches()
- */
-extern int match_basename(const char *, int,
-			  const char *, int, int, unsigned);
-extern int match_pathname(const char *, int,
-			  const char *, int,
-			  const char *, int, int, unsigned);
-
->>>>>>> 6ebdac1b
 extern struct exclude *last_exclude_matching(struct dir_struct *dir,
 					     const char *name, int *dtype);
 
@@ -309,9 +277,6 @@
  * considering it an error.
  */
 #define REMOVE_DIR_KEEP_NESTED_GIT 02
-<<<<<<< HEAD
-#define REMOVE_DIR_KEEP_TOPLEVEL 04
-=======
 
 /* Remove the contents of path, but leave path itself. */
 #define REMOVE_DIR_KEEP_TOPLEVEL 04
@@ -323,7 +288,6 @@
  * This function uses path as temporary scratch space, but restores it
  * before returning.
  */
->>>>>>> 6ebdac1b
 extern int remove_dir_recursively(struct strbuf *path, int flag);
 
 /* tries to remove the path with empty directories along it, ignores ENOENT */
