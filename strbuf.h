#ifndef STRBUF_H
#define STRBUF_H

/* See Documentation/technical/api-strbuf.txt */

extern char strbuf_slopbuf[];
struct strbuf {
	size_t alloc;
	size_t len;
	char *buf;
};

#define STRBUF_INIT  { 0, 0, strbuf_slopbuf }

/*----- strbuf life cycle -----*/
extern void strbuf_init(struct strbuf *, size_t);
extern void strbuf_release(struct strbuf *);
extern char *strbuf_detach(struct strbuf *, size_t *);
extern void strbuf_attach(struct strbuf *, void *, size_t, size_t);
static inline void strbuf_swap(struct strbuf *a, struct strbuf *b)
{
	struct strbuf tmp = *a;
	*a = *b;
	*b = tmp;
}

/*----- strbuf size related -----*/
static inline size_t strbuf_avail(const struct strbuf *sb)
{
	return sb->alloc ? sb->alloc - sb->len - 1 : 0;
}

extern void strbuf_grow(struct strbuf *, size_t);

static inline void strbuf_setlen(struct strbuf *sb, size_t len)
{
	if (len > (sb->alloc ? sb->alloc - 1 : 0))
		die("BUG: strbuf_setlen() beyond buffer");
	sb->len = len;
	sb->buf[len] = '\0';
}
#define strbuf_reset(sb)  strbuf_setlen(sb, 0)

/*----- content related -----*/
extern void strbuf_trim(struct strbuf *);
extern void strbuf_rtrim(struct strbuf *);
extern void strbuf_ltrim(struct strbuf *);
<<<<<<< HEAD
extern void strbuf_tolower(struct strbuf *sb);
=======
extern int strbuf_reencode(struct strbuf *sb, const char *from, const char *to);
>>>>>>> c553fd1c
extern int strbuf_cmp(const struct strbuf *, const struct strbuf *);

/*
 * Split str (of length slen) at the specified terminator character.
 * Return a null-terminated array of pointers to strbuf objects
 * holding the substrings.  The substrings include the terminator,
 * except for the last substring, which might be unterminated if the
 * original string did not end with a terminator.  If max is positive,
 * then split the string into at most max substrings (with the last
 * substring containing everything following the (max-1)th terminator
 * character).
 *
 * For lighter-weight alternatives, see string_list_split() and
 * string_list_split_in_place().
 */
extern struct strbuf **strbuf_split_buf(const char *, size_t,
					int terminator, int max);

/*
 * Split a NUL-terminated string at the specified terminator
 * character.  See strbuf_split_buf() for more information.
 */
static inline struct strbuf **strbuf_split_str(const char *str,
					       int terminator, int max)
{
	return strbuf_split_buf(str, strlen(str), terminator, max);
}

/*
 * Split a strbuf at the specified terminator character.  See
 * strbuf_split_buf() for more information.
 */
static inline struct strbuf **strbuf_split_max(const struct strbuf *sb,
						int terminator, int max)
{
	return strbuf_split_buf(sb->buf, sb->len, terminator, max);
}

/*
 * Split a strbuf at the specified terminator character.  See
 * strbuf_split_buf() for more information.
 */
static inline struct strbuf **strbuf_split(const struct strbuf *sb,
					   int terminator)
{
	return strbuf_split_max(sb, terminator, 0);
}

/*
 * Free a NULL-terminated list of strbufs (for example, the return
 * values of the strbuf_split*() functions).
 */
extern void strbuf_list_free(struct strbuf **);

/*----- add data in your buffer -----*/
static inline void strbuf_addch(struct strbuf *sb, int c)
{
	strbuf_grow(sb, 1);
	sb->buf[sb->len++] = c;
	sb->buf[sb->len] = '\0';
}

extern void strbuf_insert(struct strbuf *, size_t pos, const void *, size_t);
extern void strbuf_remove(struct strbuf *, size_t pos, size_t len);

/* splice pos..pos+len with given data */
extern void strbuf_splice(struct strbuf *, size_t pos, size_t len,
                          const void *, size_t);

extern void strbuf_add_commented_lines(struct strbuf *out, const char *buf, size_t size);

extern void strbuf_add(struct strbuf *, const void *, size_t);
static inline void strbuf_addstr(struct strbuf *sb, const char *s)
{
	strbuf_add(sb, s, strlen(s));
}
static inline void strbuf_addbuf(struct strbuf *sb, const struct strbuf *sb2)
{
	strbuf_grow(sb, sb2->len);
	strbuf_add(sb, sb2->buf, sb2->len);
}
extern void strbuf_adddup(struct strbuf *sb, size_t pos, size_t len);

typedef size_t (*expand_fn_t) (struct strbuf *sb, const char *placeholder, void *context);
extern void strbuf_expand(struct strbuf *sb, const char *format, expand_fn_t fn, void *context);
struct strbuf_expand_dict_entry {
	const char *placeholder;
	const char *value;
};
extern size_t strbuf_expand_dict_cb(struct strbuf *sb, const char *placeholder, void *context);
extern void strbuf_addbuf_percentquote(struct strbuf *dst, const struct strbuf *src);

__attribute__((format (printf,2,3)))
extern void strbuf_addf(struct strbuf *sb, const char *fmt, ...);
__attribute__((format (printf, 2, 3)))
extern void strbuf_commented_addf(struct strbuf *sb, const char *fmt, ...);
__attribute__((format (printf,2,0)))
extern void strbuf_vaddf(struct strbuf *sb, const char *fmt, va_list ap);

extern void strbuf_add_lines(struct strbuf *sb, const char *prefix, const char *buf, size_t size);

/*
 * Append s to sb, with the characters '<', '>', '&' and '"' converted
 * into XML entities.
 */
extern void strbuf_addstr_xml_quoted(struct strbuf *sb, const char *s);

static inline void strbuf_complete_line(struct strbuf *sb)
{
	if (sb->len && sb->buf[sb->len - 1] != '\n')
		strbuf_addch(sb, '\n');
}

extern size_t strbuf_fread(struct strbuf *, size_t, FILE *);
/* XXX: if read fails, any partial read is undone */
extern ssize_t strbuf_read(struct strbuf *, int fd, size_t hint);
extern int strbuf_read_file(struct strbuf *sb, const char *path, size_t hint);
extern int strbuf_readlink(struct strbuf *sb, const char *path, size_t hint);

extern int strbuf_getwholeline(struct strbuf *, FILE *, int);
extern int strbuf_getline(struct strbuf *, FILE *, int);
extern int strbuf_getwholeline_fd(struct strbuf *, int, int);

extern void stripspace(struct strbuf *buf, int skip_comments);
extern int launch_editor(const char *path, struct strbuf *buffer, const char *const *env);

extern int strbuf_branchname(struct strbuf *sb, const char *name);
extern int strbuf_check_branch_ref(struct strbuf *sb, const char *name);

extern void strbuf_addstr_urlencode(struct strbuf *, const char *,
				    int reserved);
extern void strbuf_humanise_bytes(struct strbuf *buf, off_t bytes);

__attribute__((format (printf,1,2)))
extern int printf_ln(const char *fmt, ...);
__attribute__((format (printf,2,3)))
extern int fprintf_ln(FILE *fp, const char *fmt, ...);

char *xstrdup_tolower(const char *);

#endif /* STRBUF_H */<|MERGE_RESOLUTION|>--- conflicted
+++ resolved
@@ -45,11 +45,8 @@
 extern void strbuf_trim(struct strbuf *);
 extern void strbuf_rtrim(struct strbuf *);
 extern void strbuf_ltrim(struct strbuf *);
-<<<<<<< HEAD
+extern int strbuf_reencode(struct strbuf *sb, const char *from, const char *to);
 extern void strbuf_tolower(struct strbuf *sb);
-=======
-extern int strbuf_reencode(struct strbuf *sb, const char *from, const char *to);
->>>>>>> c553fd1c
 extern int strbuf_cmp(const struct strbuf *, const struct strbuf *);
 
 /*
