#include "cache.h"
#include "pkt-line.h"
#include "quote.h"
#include "refs.h"
#include <sys/wait.h>
#include <sys/socket.h>
#include <netinet/in.h>
#include <arpa/inet.h>
#include <netdb.h>

static char *server_capabilities = NULL;

/*
 * Read all the refs from the other end
 */
struct ref **get_remote_heads(int in, struct ref **list,
			      int nr_match, char **match, int ignore_funny)
{
	*list = NULL;
	for (;;) {
		struct ref *ref;
		unsigned char old_sha1[20];
		static char buffer[1000];
		char *name;
		int len, name_len;

		len = packet_read_line(in, buffer, sizeof(buffer));
		if (!len)
			break;
		if (buffer[len-1] == '\n')
			buffer[--len] = 0;

		if (len < 42 || get_sha1_hex(buffer, old_sha1) || buffer[40] != ' ')
			die("protocol error: expected sha/ref, got '%s'", buffer);
		name = buffer + 41;

		if (ignore_funny && 45 < len && !memcmp(name, "refs/", 5) &&
		    check_ref_format(name + 5))
			continue;

<<<<<<< HEAD
=======
		name_len = strlen(name);
		if (len != name_len + 41) {
			if (server_capabilities)
				free(server_capabilities);
			server_capabilities = strdup(name + name_len + 1);
		}

>>>>>>> 80e0c0ab
		if (nr_match && !path_match(name, nr_match, match))
			continue;
		ref = xcalloc(1, sizeof(*ref) + len - 40);
		memcpy(ref->old_sha1, old_sha1, 20);
		memcpy(ref->name, buffer + 41, len - 40);
		*list = ref;
		list = &ref->next;
	}
	return list;
}

int server_supports(const char *feature)
{
	return server_capabilities &&
		strstr(server_capabilities, feature) != NULL;
}

int get_ack(int fd, unsigned char *result_sha1)
{
	static char line[1000];
	int len = packet_read_line(fd, line, sizeof(line));

	if (!len)
		die("git-fetch-pack: expected ACK/NAK, got EOF");
	if (line[len-1] == '\n')
		line[--len] = 0;
	if (!strcmp(line, "NAK"))
		return 0;
	if (!strncmp(line, "ACK ", 3)) {
		if (!get_sha1_hex(line+4, result_sha1)) {
			if (strstr(line+45, "continue"))
				return 2;
			return 1;
		}
	}
	die("git-fetch_pack: expected ACK/NAK, got '%s'", line);
}

int path_match(const char *path, int nr, char **match)
{
	int i;
	int pathlen = strlen(path);

	for (i = 0; i < nr; i++) {
		char *s = match[i];
		int len = strlen(s);

		if (!len || len > pathlen)
			continue;
		if (memcmp(path + pathlen - len, s, len))
			continue;
		if (pathlen > len && path[pathlen - len - 1] != '/')
			continue;
		*s = 0;
		return 1;
	}
	return 0;
}

struct refspec {
	char *src;
	char *dst;
	char force;
};

/*
 * A:B means fast forward remote B with local A.
 * +A:B means overwrite remote B with local A.
 * +A is a shorthand for +A:A.
 * A is a shorthand for A:A.
 */
static struct refspec *parse_ref_spec(int nr_refspec, char **refspec)
{
	int i;
	struct refspec *rs = xcalloc(sizeof(*rs), (nr_refspec + 1));
	for (i = 0; i < nr_refspec; i++) {
		char *sp, *dp, *ep;
		sp = refspec[i];
		if (*sp == '+') {
			rs[i].force = 1;
			sp++;
		}
		ep = strchr(sp, ':');
		if (ep) {
			dp = ep + 1;
			*ep = 0;
		}
		else
			dp = sp;
		rs[i].src = sp;
		rs[i].dst = dp;
	}
	rs[nr_refspec].src = rs[nr_refspec].dst = NULL;
	return rs;
}

static int count_refspec_match(const char *pattern,
			       struct ref *refs,
			       struct ref **matched_ref)
{
	int match;
	int patlen = strlen(pattern);

	for (match = 0; refs; refs = refs->next) {
		char *name = refs->name;
		int namelen = strlen(name);
		if (namelen < patlen ||
		    memcmp(name + namelen - patlen, pattern, patlen))
			continue;
		if (namelen != patlen && name[namelen - patlen - 1] != '/')
			continue;
		match++;
		*matched_ref = refs;
	}
	return match;
}

static void link_dst_tail(struct ref *ref, struct ref ***tail)
{
	**tail = ref;
	*tail = &ref->next;
	**tail = NULL;
}

static struct ref *try_explicit_object_name(const char *name)
{
	unsigned char sha1[20];
	struct ref *ref;
	int len;
	if (get_sha1(name, sha1))
		return NULL;
	len = strlen(name) + 1;
	ref = xcalloc(1, sizeof(*ref) + len);
	memcpy(ref->name, name, len);
	memcpy(ref->new_sha1, sha1, 20);
	return ref;
}

static int match_explicit_refs(struct ref *src, struct ref *dst,
			       struct ref ***dst_tail, struct refspec *rs)
{
	int i, errs;
	for (i = errs = 0; rs[i].src; i++) {
		struct ref *matched_src, *matched_dst;

		matched_src = matched_dst = NULL;
		switch (count_refspec_match(rs[i].src, src, &matched_src)) {
		case 1:
			break;
		case 0:
			/* The source could be in the get_sha1() format
			 * not a reference name.
			 */
			matched_src = try_explicit_object_name(rs[i].src);
			if (matched_src)
				break;
			errs = 1;
			error("src refspec %s does not match any.",
			      rs[i].src);
			break;
		default:
			errs = 1;
			error("src refspec %s matches more than one.",
			      rs[i].src);
			break;
		}
		switch (count_refspec_match(rs[i].dst, dst, &matched_dst)) {
		case 1:
			break;
		case 0:
			if (!memcmp(rs[i].dst, "refs/", 5)) {
				int len = strlen(rs[i].dst) + 1;
				matched_dst = xcalloc(1, sizeof(*dst) + len);
				memcpy(matched_dst->name, rs[i].dst, len);
				link_dst_tail(matched_dst, dst_tail);
			}
			else if (!strcmp(rs[i].src, rs[i].dst) &&
				 matched_src) {
				/* pushing "master:master" when
				 * remote does not have master yet.
				 */
				int len = strlen(matched_src->name) + 1;
				matched_dst = xcalloc(1, sizeof(*dst) + len);
				memcpy(matched_dst->name, matched_src->name,
				       len);
				link_dst_tail(matched_dst, dst_tail);
			}
			else {
				errs = 1;
				error("dst refspec %s does not match any "
				      "existing ref on the remote and does "
				      "not start with refs/.", rs[i].dst);
			}
			break;
		default:
			errs = 1;
			error("dst refspec %s matches more than one.",
			      rs[i].dst);
			break;
		}
		if (errs)
			continue;
		if (matched_dst->peer_ref) {
			errs = 1;
			error("dst ref %s receives from more than one src.",
			      matched_dst->name);
		}
		else {
			matched_dst->peer_ref = matched_src;
			matched_dst->force = rs[i].force;
		}
	}
	return -errs;
}

static struct ref *find_ref_by_name(struct ref *list, const char *name)
{
	for ( ; list; list = list->next)
		if (!strcmp(list->name, name))
			return list;
	return NULL;
}

int match_refs(struct ref *src, struct ref *dst, struct ref ***dst_tail,
	       int nr_refspec, char **refspec, int all)
{
	struct refspec *rs = parse_ref_spec(nr_refspec, refspec);

	if (nr_refspec)
		return match_explicit_refs(src, dst, dst_tail, rs);

	/* pick the remainder */
	for ( ; src; src = src->next) {
		struct ref *dst_peer;
		if (src->peer_ref)
			continue;
		dst_peer = find_ref_by_name(dst, src->name);
		if ((dst_peer && dst_peer->peer_ref) || (!dst_peer && !all))
			continue;
		if (!dst_peer) {
			/* Create a new one and link it */
			int len = strlen(src->name) + 1;
			dst_peer = xcalloc(1, sizeof(*dst_peer) + len);
			memcpy(dst_peer->name, src->name, len);
			memcpy(dst_peer->new_sha1, src->new_sha1, 20);
			link_dst_tail(dst_peer, dst_tail);
		}
		dst_peer->peer_ref = src;
	}
	return 0;
}

enum protocol {
	PROTO_LOCAL = 1,
	PROTO_SSH,
	PROTO_GIT,
};

static enum protocol get_protocol(const char *name)
{
	if (!strcmp(name, "ssh"))
		return PROTO_SSH;
	if (!strcmp(name, "git"))
		return PROTO_GIT;
	if (!strcmp(name, "git+ssh"))
		return PROTO_SSH;
	if (!strcmp(name, "ssh+git"))
		return PROTO_SSH;
	die("I don't handle protocol '%s'", name);
}

#define STR_(s)	# s
#define STR(s)	STR_(s)

#ifndef NO_IPV6

static int git_tcp_connect(int fd[2], const char *prog, char *host, char *path)
{
	int sockfd = -1;
	char *colon, *end;
	char *port = STR(DEFAULT_GIT_PORT);
	struct addrinfo hints, *ai0, *ai;
	int gai;

	if (host[0] == '[') {
		end = strchr(host + 1, ']');
		if (end) {
			*end = 0;
			end++;
			host++;
		} else
			end = host;
	} else
		end = host;
	colon = strchr(end, ':');

	if (colon) {
		*colon = 0;
		port = colon + 1;
	}

	memset(&hints, 0, sizeof(hints));
	hints.ai_socktype = SOCK_STREAM;
	hints.ai_protocol = IPPROTO_TCP;

	gai = getaddrinfo(host, port, &hints, &ai);
	if (gai)
		die("Unable to look up %s (%s)", host, gai_strerror(gai));

	for (ai0 = ai; ai; ai = ai->ai_next) {
		sockfd = socket(ai->ai_family, ai->ai_socktype, ai->ai_protocol);
		if (sockfd < 0)
			continue;
		if (connect(sockfd, ai->ai_addr, ai->ai_addrlen) < 0) {
			close(sockfd);
			sockfd = -1;
			continue;
		}
		break;
	}

	freeaddrinfo(ai0);

	if (sockfd < 0)
		die("unable to connect a socket (%s)", strerror(errno));

	fd[0] = sockfd;
	fd[1] = sockfd;
	packet_write(sockfd, "%s %s\n", prog, path);
	return 0;
}

#else /* NO_IPV6 */

static int git_tcp_connect(int fd[2], const char *prog, char *host, char *path)
{
	int sockfd = -1;
	char *colon, *end;
	char *port = STR(DEFAULT_GIT_PORT), *ep;
	struct hostent *he;
	struct sockaddr_in sa;
	char **ap;
	unsigned int nport;

	if (host[0] == '[') {
		end = strchr(host + 1, ']');
		if (end) {
			*end = 0;
			end++;
			host++;
		} else
			end = host;
	} else
		end = host;
	colon = strchr(end, ':');

	if (colon) {
		*colon = 0;
		port = colon + 1;
	}


	he = gethostbyname(host);
	if (!he)
		die("Unable to look up %s (%s)", host, hstrerror(h_errno));
	nport = strtoul(port, &ep, 10);
	if ( ep == port || *ep ) {
		/* Not numeric */
		struct servent *se = getservbyname(port,"tcp");
		if ( !se )
			die("Unknown port %s\n", port);
		nport = se->s_port;
	}

	for (ap = he->h_addr_list; *ap; ap++) {
		sockfd = socket(he->h_addrtype, SOCK_STREAM, 0);
		if (sockfd < 0)
			continue;

		memset(&sa, 0, sizeof sa);
		sa.sin_family = he->h_addrtype;
		sa.sin_port = htons(nport);
		memcpy(&sa.sin_addr, ap, he->h_length);

		if (connect(sockfd, (struct sockaddr *)&sa, sizeof sa) < 0) {
			close(sockfd);
			sockfd = -1;
			continue;
		}
		break;
	}

	if (sockfd < 0)
		die("unable to connect a socket (%s)", strerror(errno));

	fd[0] = sockfd;
	fd[1] = sockfd;
	packet_write(sockfd, "%s %s\n", prog, path);
	return 0;
}

#endif /* NO_IPV6 */

/*
 * Yeah, yeah, fixme. Need to pass in the heads etc.
 */
int git_connect(int fd[2], char *url, const char *prog)
{
	char command[1024];
	char *host, *path;
	char *colon;
	int pipefd[2][2];
	pid_t pid;
	enum protocol protocol;

	host = NULL;
	path = url;
	colon = strchr(url, ':');
	protocol = PROTO_LOCAL;
	if (colon) {
		*colon = 0;
		host = url;
		path = colon+1;
		protocol = PROTO_SSH;
		if (!memcmp(path, "//", 2)) {
			char *slash = strchr(path + 2, '/');
			if (slash) {
				int nr = slash - path - 2;
				memmove(path, path+2, nr);
				path[nr] = 0;
				protocol = get_protocol(url);
				host = path;
				path = slash;
			}
		}
	}

	if (protocol == PROTO_GIT)
		return git_tcp_connect(fd, prog, host, path);

	if (pipe(pipefd[0]) < 0 || pipe(pipefd[1]) < 0)
		die("unable to create pipe pair for communication");
	pid = fork();
	if (!pid) {
		snprintf(command, sizeof(command), "%s %s", prog,
			 sq_quote(path));
		dup2(pipefd[1][0], 0);
		dup2(pipefd[0][1], 1);
		close(pipefd[0][0]);
		close(pipefd[0][1]);
		close(pipefd[1][0]);
		close(pipefd[1][1]);
		if (protocol == PROTO_SSH) {
			const char *ssh, *ssh_basename;
			ssh = getenv("GIT_SSH");
			if (!ssh) ssh = "ssh";
			ssh_basename = strrchr(ssh, '/');
			if (!ssh_basename)
				ssh_basename = ssh;
			else
				ssh_basename++;
			execlp(ssh, ssh_basename, host, command, NULL);
		}
		else
			execlp("sh", "sh", "-c", command, NULL);
		die("exec failed");
	}		
	fd[0] = pipefd[0][0];
	fd[1] = pipefd[1][1];
	close(pipefd[0][1]);
	close(pipefd[1][0]);
	return pid;
}

int finish_connect(pid_t pid)
{
	int ret;

	for (;;) {
		ret = waitpid(pid, NULL, 0);
		if (!ret)
			break;
		if (errno != EINTR)
			break;
	}
	return ret;
}<|MERGE_RESOLUTION|>--- conflicted
+++ resolved
@@ -38,8 +38,6 @@
 		    check_ref_format(name + 5))
 			continue;
 
-<<<<<<< HEAD
-=======
 		name_len = strlen(name);
 		if (len != name_len + 41) {
 			if (server_capabilities)
@@ -47,7 +45,6 @@
 			server_capabilities = strdup(name + name_len + 1);
 		}
 
->>>>>>> 80e0c0ab
 		if (nr_match && !path_match(name, nr_match, match))
 			continue;
 		ref = xcalloc(1, sizeof(*ref) + len - 40);
