--- conflicted
+++ resolved
@@ -521,25 +521,6 @@
 	test -f "$DOTEST"/rebase-root && REBASE_ROOT=t
 }
 
-<<<<<<< HEAD
-LF='
-'
-parse_onto () {
-	case "$1" in
-	*...*)
-		if	left=${1%...*} right=${1#*...} &&
-			onto=$(git merge-base --all ${left:-HEAD} ${right:-HEAD})
-		then
-			case "$onto" in
-			?*"$LF"?* | '')
-				exit 1 ;;
-			esac
-			echo "$onto"
-			exit 0
-		fi
-	esac
-	git rev-parse --verify "$1^0"
-=======
 # Rearrange the todo list that has both "pick sha1 msg" and
 # "pick sha1 fixup!/squash! msg" appears in it so that the latter
 # comes immediately after the former, and change "pick" to
@@ -569,7 +550,25 @@
 	done >"$1.rearranged" <"$1"
 	cat "$1.rearranged" >"$1"
 	rm -f "$1.sq" "$1.rearranged"
->>>>>>> f59baa50
+}
+
+LF='
+'
+parse_onto () {
+	case "$1" in
+	*...*)
+		if	left=${1%...*} right=${1#*...} &&
+			onto=$(git merge-base --all ${left:-HEAD} ${right:-HEAD})
+		then
+			case "$onto" in
+			?*"$LF"?* | '')
+				exit 1 ;;
+			esac
+			echo "$onto"
+			exit 0
+		fi
+	esac
+	git rev-parse --verify "$1^0"
 }
 
 while test $# != 0
