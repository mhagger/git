--- conflicted
+++ resolved
@@ -17,40 +17,14 @@
 
 test_expect_success 'bad setup: invalid .git file format' '
 	echo "gitdir $REAL" >.git &&
-<<<<<<< HEAD
 	test_must_fail git rev-parse 2>.err &&
-	grep "Invalid gitfile format" .err
-=======
-	if git rev-parse 2>.err
-	then
-		echo "git rev-parse accepted an invalid .git file"
-		false
-	fi &&
-	if ! test_i18ngrep "invalid gitfile format" .err
-	then
-		echo "git rev-parse returned wrong error"
-		false
-	fi
->>>>>>> fc045fe7
+	test_i18ngrep "invalid gitfile format" .err
 '
 
 test_expect_success 'bad setup: invalid .git file path' '
 	echo "gitdir: $REAL.not" >.git &&
-<<<<<<< HEAD
 	test_must_fail git rev-parse 2>.err &&
-	grep "Not a git repository" .err
-=======
-	if git rev-parse 2>.err
-	then
-		echo "git rev-parse accepted an invalid .git file path"
-		false
-	fi &&
-	if ! test_i18ngrep "not a git repository" .err
-	then
-		echo "git rev-parse returned wrong error"
-		false
-	fi
->>>>>>> fc045fe7
+	test_i18ngrep "not a git repository" .err
 '
 
 test_expect_success 'final setup + check rev-parse --git-dir' '
