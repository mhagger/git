#!/bin/sh
#
# Copyright (c) 2007 Andy Parkins
#

test_description='for-each-ref test'

. ./test-lib.sh
. "$TEST_DIRECTORY"/lib-gpg.sh

# Mon Jul 3 23:18:43 2006 +0000
datestamp=1151968723
setdate_and_increment () {
    GIT_COMMITTER_DATE="$datestamp +0200"
    datestamp=$(expr "$datestamp" + 1)
    GIT_AUTHOR_DATE="$datestamp +0200"
    datestamp=$(expr "$datestamp" + 1)
    export GIT_COMMITTER_DATE GIT_AUTHOR_DATE
}

test_expect_success setup '
	setdate_and_increment &&
	echo "Using $datestamp" > one &&
	git add one &&
	git commit -m "Initial" &&
	setdate_and_increment &&
	git tag -a -m "Tagging at $datestamp" testtag &&
	git update-ref refs/remotes/origin/master master &&
	git remote add origin nowhere &&
	git config branch.master.remote origin &&
	git config branch.master.merge refs/heads/master &&
	git remote add myfork elsewhere &&
	git config remote.pushdefault myfork &&
	git config push.default current
'

test_atom() {
	case "$1" in
		head) ref=refs/heads/master ;;
		 tag) ref=refs/tags/testtag ;;
		   *) ref=$1 ;;
	esac
	printf '%s\n' "$3" >expected
	test_expect_${4:-success} $PREREQ "basic atom: $1 $2" "
		git for-each-ref --format='%($2)' $ref >actual &&
		sanitize_pgp <actual >actual.clean &&
		test_cmp expected actual.clean
	"
}

test_atom head refname refs/heads/master
test_atom head refname:short master
test_atom head refname:strip=1 heads/master
test_atom head refname:strip=2 master
test_atom head upstream refs/remotes/origin/master
test_atom head upstream:short origin/master
test_atom head push refs/remotes/myfork/master
test_atom head push:short myfork/master
test_atom head objecttype commit
test_atom head objectsize 171
test_atom head objectname $(git rev-parse refs/heads/master)
test_atom head objectname:short $(git rev-parse --short refs/heads/master)
test_atom head tree $(git rev-parse refs/heads/master^{tree})
test_atom head parent ''
test_atom head numparent 0
test_atom head object ''
test_atom head type ''
test_atom head '*objectname' ''
test_atom head '*objecttype' ''
test_atom head author 'A U Thor <author@example.com> 1151968724 +0200'
test_atom head authorname 'A U Thor'
test_atom head authoremail '<author@example.com>'
test_atom head authordate 'Tue Jul 4 01:18:44 2006 +0200'
test_atom head committer 'C O Mitter <committer@example.com> 1151968723 +0200'
test_atom head committername 'C O Mitter'
test_atom head committeremail '<committer@example.com>'
test_atom head committerdate 'Tue Jul 4 01:18:43 2006 +0200'
test_atom head tag ''
test_atom head tagger ''
test_atom head taggername ''
test_atom head taggeremail ''
test_atom head taggerdate ''
test_atom head creator 'C O Mitter <committer@example.com> 1151968723 +0200'
test_atom head creatordate 'Tue Jul 4 01:18:43 2006 +0200'
test_atom head subject 'Initial'
test_atom head contents:subject 'Initial'
test_atom head body ''
test_atom head contents:body ''
test_atom head contents:signature ''
test_atom head contents 'Initial
'
test_atom head HEAD '*'

test_atom tag refname refs/tags/testtag
test_atom tag refname:short testtag
test_atom tag upstream ''
test_atom tag push ''
test_atom tag objecttype tag
test_atom tag objectsize 154
test_atom tag objectname $(git rev-parse refs/tags/testtag)
test_atom tag objectname:short $(git rev-parse --short refs/tags/testtag)
test_atom tag tree ''
test_atom tag parent ''
test_atom tag numparent ''
test_atom tag object $(git rev-parse refs/tags/testtag^0)
test_atom tag type 'commit'
test_atom tag '*objectname' 'ea122842f48be4afb2d1fc6a4b96c05885ab7463'
test_atom tag '*objecttype' 'commit'
test_atom tag author ''
test_atom tag authorname ''
test_atom tag authoremail ''
test_atom tag authordate ''
test_atom tag committer ''
test_atom tag committername ''
test_atom tag committeremail ''
test_atom tag committerdate ''
test_atom tag tag 'testtag'
test_atom tag tagger 'C O Mitter <committer@example.com> 1151968725 +0200'
test_atom tag taggername 'C O Mitter'
test_atom tag taggeremail '<committer@example.com>'
test_atom tag taggerdate 'Tue Jul 4 01:18:45 2006 +0200'
test_atom tag creator 'C O Mitter <committer@example.com> 1151968725 +0200'
test_atom tag creatordate 'Tue Jul 4 01:18:45 2006 +0200'
test_atom tag subject 'Tagging at 1151968727'
test_atom tag contents:subject 'Tagging at 1151968727'
test_atom tag body ''
test_atom tag contents:body ''
test_atom tag contents:signature ''
test_atom tag contents 'Tagging at 1151968727
'
test_atom tag HEAD ' '

test_expect_success 'Check invalid atoms names are errors' '
	test_must_fail git for-each-ref --format="%(INVALID)" refs/heads
'

test_expect_success 'arguments to :strip must be positive integers' '
	test_must_fail git for-each-ref --format="%(refname:strip=0)" &&
	test_must_fail git for-each-ref --format="%(refname:strip=-1)" &&
	test_must_fail git for-each-ref --format="%(refname:strip=foo)"
'

test_expect_success 'stripping refnames too far gives an error' '
	test_must_fail git for-each-ref --format="%(refname:strip=3)"
'

test_expect_success 'Check format specifiers are ignored in naming date atoms' '
	git for-each-ref --format="%(authordate)" refs/heads &&
	git for-each-ref --format="%(authordate:default) %(authordate)" refs/heads &&
	git for-each-ref --format="%(authordate) %(authordate:default)" refs/heads &&
	git for-each-ref --format="%(authordate:default) %(authordate:default)" refs/heads
'

test_expect_success 'Check valid format specifiers for date fields' '
	git for-each-ref --format="%(authordate:default)" refs/heads &&
	git for-each-ref --format="%(authordate:relative)" refs/heads &&
	git for-each-ref --format="%(authordate:short)" refs/heads &&
	git for-each-ref --format="%(authordate:local)" refs/heads &&
	git for-each-ref --format="%(authordate:iso8601)" refs/heads &&
	git for-each-ref --format="%(authordate:rfc2822)" refs/heads
'

test_expect_success 'Check invalid format specifiers are errors' '
	test_must_fail git for-each-ref --format="%(authordate:INVALID)" refs/heads
'

test_date () {
	f=$1 &&
	committer_date=$2 &&
	author_date=$3 &&
	tagger_date=$4 &&
	cat >expected <<-EOF &&
	'refs/heads/master' '$committer_date' '$author_date'
	'refs/tags/testtag' '$tagger_date'
	EOF
	(
		git for-each-ref --shell \
			--format="%(refname) %(committerdate${f:+:$f}) %(authordate${f:+:$f})" \
			refs/heads &&
		git for-each-ref --shell \
			--format="%(refname) %(taggerdate${f:+:$f})" \
			refs/tags
	) >actual &&
	test_cmp expected actual
}

test_expect_success 'Check unformatted date fields output' '
	test_date "" \
		"Tue Jul 4 01:18:43 2006 +0200" \
		"Tue Jul 4 01:18:44 2006 +0200" \
		"Tue Jul 4 01:18:45 2006 +0200"
'

test_expect_success 'Check format "default" formatted date fields output' '
	test_date default \
		"Tue Jul 4 01:18:43 2006 +0200" \
		"Tue Jul 4 01:18:44 2006 +0200" \
		"Tue Jul 4 01:18:45 2006 +0200"
'

test_expect_success 'Check format "default-local" date fields output' '
	test_date default-local "Mon Jul 3 23:18:43 2006" "Mon Jul 3 23:18:44 2006" "Mon Jul 3 23:18:45 2006"
'

# Don't know how to do relative check because I can't know when this script
# is going to be run and can't fake the current time to git, and hence can't
# provide expected output.  Instead, I'll just make sure that "relative"
# doesn't exit in error
test_expect_success 'Check format "relative" date fields output' '
	f=relative &&
	(git for-each-ref --shell --format="%(refname) %(committerdate:$f) %(authordate:$f)" refs/heads &&
	git for-each-ref --shell --format="%(refname) %(taggerdate:$f)" refs/tags) >actual
'

# We just check that this is the same as "relative" for now.
test_expect_success 'Check format "relative-local" date fields output' '
	test_date relative-local \
		"$(git for-each-ref --format="%(committerdate:relative)" refs/heads)" \
		"$(git for-each-ref --format="%(authordate:relative)" refs/heads)" \
		"$(git for-each-ref --format="%(taggerdate:relative)" refs/tags)"
'

test_expect_success 'Check format "short" date fields output' '
	test_date short 2006-07-04 2006-07-04 2006-07-04
'

test_expect_success 'Check format "short-local" date fields output' '
	test_date short-local 2006-07-03 2006-07-03 2006-07-03
'

test_expect_success 'Check format "local" date fields output' '
	test_date local \
		"Mon Jul 3 23:18:43 2006" \
		"Mon Jul 3 23:18:44 2006" \
		"Mon Jul 3 23:18:45 2006"
'

test_expect_success 'Check format "iso8601" date fields output' '
	test_date iso8601 \
		"2006-07-04 01:18:43 +0200" \
		"2006-07-04 01:18:44 +0200" \
		"2006-07-04 01:18:45 +0200"
'

test_expect_success 'Check format "iso8601-local" date fields output' '
	test_date iso8601-local "2006-07-03 23:18:43 +0000" "2006-07-03 23:18:44 +0000" "2006-07-03 23:18:45 +0000"
'

test_expect_success 'Check format "rfc2822" date fields output' '
	test_date rfc2822 \
		"Tue, 4 Jul 2006 01:18:43 +0200" \
		"Tue, 4 Jul 2006 01:18:44 +0200" \
		"Tue, 4 Jul 2006 01:18:45 +0200"
'

test_expect_success 'Check format "rfc2822-local" date fields output' '
	test_date rfc2822-local "Mon, 3 Jul 2006 23:18:43 +0000" "Mon, 3 Jul 2006 23:18:44 +0000" "Mon, 3 Jul 2006 23:18:45 +0000"
'

test_expect_success 'Check format "raw" date fields output' '
	test_date raw "1151968723 +0200" "1151968724 +0200" "1151968725 +0200"
'

test_expect_success 'Check format "raw-local" date fields output' '
	test_date raw-local "1151968723 +0000" "1151968724 +0000" "1151968725 +0000"
'

test_expect_success 'Check format of strftime date fields' '
	echo "my date is 2006-07-04" >expected &&
	git for-each-ref \
	  --format="%(authordate:format:my date is %Y-%m-%d)" \
	  refs/heads >actual &&
	test_cmp expected actual
'

test_expect_success 'Check format of strftime-local date fields' '
	echo "my date is 2006-07-03" >expected &&
	git for-each-ref \
	  --format="%(authordate:format-local:my date is %Y-%m-%d)" \
	  refs/heads >actual &&
	test_cmp expected actual
'

test_expect_success 'exercise strftime with odd fields' '
	echo >expected &&
	git for-each-ref --format="%(authordate:format:)" refs/heads >actual &&
	test_cmp expected actual &&
	long="long format -- $_z40$_z40$_z40$_z40$_z40$_z40$_z40" &&
	echo $long >expected &&
	git for-each-ref --format="%(authordate:format:$long)" refs/heads >actual &&
	test_cmp expected actual
'

cat >expected <<\EOF
refs/heads/master
refs/remotes/origin/master
refs/tags/testtag
EOF

test_expect_success 'Verify ascending sort' '
	git for-each-ref --format="%(refname)" --sort=refname >actual &&
	test_cmp expected actual
'


cat >expected <<\EOF
refs/tags/testtag
refs/remotes/origin/master
refs/heads/master
EOF

test_expect_success 'Verify descending sort' '
	git for-each-ref --format="%(refname)" --sort=-refname >actual &&
	test_cmp expected actual
'

cat >expected <<\EOF
'refs/heads/master'
'refs/remotes/origin/master'
'refs/tags/testtag'
EOF

test_expect_success 'Quoting style: shell' '
	git for-each-ref --shell --format="%(refname)" >actual &&
	test_cmp expected actual
'

test_expect_success 'Quoting style: perl' '
	git for-each-ref --perl --format="%(refname)" >actual &&
	test_cmp expected actual
'

test_expect_success 'Quoting style: python' '
	git for-each-ref --python --format="%(refname)" >actual &&
	test_cmp expected actual
'

cat >expected <<\EOF
"refs/heads/master"
"refs/remotes/origin/master"
"refs/tags/testtag"
EOF

test_expect_success 'Quoting style: tcl' '
	git for-each-ref --tcl --format="%(refname)" >actual &&
	test_cmp expected actual
'

for i in "--perl --shell" "-s --python" "--python --tcl" "--tcl --perl"; do
	test_expect_success "more than one quoting style: $i" "
		git for-each-ref $i 2>&1 | (read line &&
		case \$line in
		\"error: more than one quoting style\"*) : happy;;
		*) false
		esac)
	"
done

test_expect_success 'setup for upstream:track[short]' '
	test_commit two
'

test_atom head upstream:track '[ahead 1]'
test_atom head upstream:trackshort '>'
test_atom head push:track '[ahead 1]'
test_atom head push:trackshort '>'

test_expect_success 'Check that :track[short] cannot be used with other atoms' '
	test_must_fail git for-each-ref --format="%(refname:track)" 2>/dev/null &&
	test_must_fail git for-each-ref --format="%(refname:trackshort)" 2>/dev/null
'

test_expect_success 'Check that :track[short] works when upstream is invalid' '
	cat >expected <<-\EOF &&


	EOF
	test_when_finished "git config branch.master.merge refs/heads/master" &&
	git config branch.master.merge refs/heads/does-not-exist &&
	git for-each-ref \
		--format="%(upstream:track)$LF%(upstream:trackshort)" \
		refs/heads >actual &&
	test_cmp expected actual
'

test_expect_success 'Check for invalid refname format' '
	test_must_fail git for-each-ref --format="%(refname:INVALID)"
'

get_color ()
{
	git config --get-color no.such.slot "$1"
}

cat >expected <<EOF
$(git rev-parse --short refs/heads/master) $(get_color green)master$(get_color reset)
$(git rev-parse --short refs/remotes/origin/master) $(get_color green)origin/master$(get_color reset)
$(git rev-parse --short refs/tags/testtag) $(get_color green)testtag$(get_color reset)
$(git rev-parse --short refs/tags/two) $(get_color green)two$(get_color reset)
EOF

test_expect_success 'Check %(color:...) ' '
	git for-each-ref --format="%(objectname:short) %(color:green)%(refname:short)" >actual &&
	test_cmp expected actual
'

cat >expected <<\EOF
heads/master
tags/master
EOF

test_expect_success 'Check ambiguous head and tag refs (strict)' '
	git config --bool core.warnambiguousrefs true &&
	git checkout -b newtag &&
	echo "Using $datestamp" > one &&
	git add one &&
	git commit -m "Branch" &&
	setdate_and_increment &&
	git tag -m "Tagging at $datestamp" master &&
	git for-each-ref --format "%(refname:short)" refs/heads/master refs/tags/master >actual &&
	test_cmp expected actual
'

cat >expected <<\EOF
heads/master
master
EOF

test_expect_success 'Check ambiguous head and tag refs (loose)' '
	git config --bool core.warnambiguousrefs false &&
	git for-each-ref --format "%(refname:short)" refs/heads/master refs/tags/master >actual &&
	test_cmp expected actual
'

cat >expected <<\EOF
heads/ambiguous
ambiguous
EOF

test_expect_success 'Check ambiguous head and tag refs II (loose)' '
	git checkout master &&
	git tag ambiguous testtag^0 &&
	git branch ambiguous testtag^0 &&
	git for-each-ref --format "%(refname:short)" refs/heads/ambiguous refs/tags/ambiguous >actual &&
	test_cmp expected actual
'

test_expect_success 'an unusual tag with an incomplete line' '

	git tag -m "bogo" bogo &&
	bogo=$(git cat-file tag bogo) &&
	bogo=$(printf "%s" "$bogo" | git mktag) &&
	git tag -f bogo "$bogo" &&
	git for-each-ref --format "%(body)" refs/tags/bogo

'

test_expect_success 'create tag with subject and body content' '
	cat >>msg <<-\EOF &&
		the subject line

		first body line
		second body line
	EOF
	git tag -F msg subject-body
'
test_atom refs/tags/subject-body subject 'the subject line'
test_atom refs/tags/subject-body body 'first body line
second body line
'
test_atom refs/tags/subject-body contents 'the subject line

first body line
second body line
'

test_expect_success 'create tag with multiline subject' '
	cat >msg <<-\EOF &&
		first subject line
		second subject line

		first body line
		second body line
	EOF
	git tag -F msg multiline
'
test_atom refs/tags/multiline subject 'first subject line second subject line'
test_atom refs/tags/multiline contents:subject 'first subject line second subject line'
test_atom refs/tags/multiline body 'first body line
second body line
'
test_atom refs/tags/multiline contents:body 'first body line
second body line
'
test_atom refs/tags/multiline contents:signature ''
test_atom refs/tags/multiline contents 'first subject line
second subject line

first body line
second body line
'

test_expect_success GPG 'create signed tags' '
	git tag -s -m "" signed-empty &&
	git tag -s -m "subject line" signed-short &&
	cat >msg <<-\EOF &&
	subject line

	body contents
	EOF
	git tag -s -F msg signed-long
'

sig='-----BEGIN PGP SIGNATURE-----
-----END PGP SIGNATURE-----
'

PREREQ=GPG
test_atom refs/tags/signed-empty subject ''
test_atom refs/tags/signed-empty contents:subject ''
test_atom refs/tags/signed-empty body "$sig"
test_atom refs/tags/signed-empty contents:body ''
test_atom refs/tags/signed-empty contents:signature "$sig"
test_atom refs/tags/signed-empty contents "$sig"

test_atom refs/tags/signed-short subject 'subject line'
test_atom refs/tags/signed-short contents:subject 'subject line'
test_atom refs/tags/signed-short body "$sig"
test_atom refs/tags/signed-short contents:body ''
test_atom refs/tags/signed-short contents:signature "$sig"
test_atom refs/tags/signed-short contents "subject line
$sig"

test_atom refs/tags/signed-long subject 'subject line'
test_atom refs/tags/signed-long contents:subject 'subject line'
test_atom refs/tags/signed-long body "body contents
$sig"
test_atom refs/tags/signed-long contents:body 'body contents
'
test_atom refs/tags/signed-long contents:signature "$sig"
test_atom refs/tags/signed-long contents "subject line

body contents
$sig"

cat >expected <<EOF
$(git rev-parse refs/tags/bogo) <committer@example.com> refs/tags/bogo
$(git rev-parse refs/tags/master) <committer@example.com> refs/tags/master
EOF

test_expect_success 'Verify sort with multiple keys' '
	git for-each-ref --format="%(objectname) %(taggeremail) %(refname)" --sort=objectname --sort=taggeremail \
		refs/tags/bogo refs/tags/master > actual &&
	test_cmp expected actual
'

<<<<<<< HEAD
test_expect_success 'do not dereference NULL upon %(HEAD) on unborn branch' '
	test_when_finished "git checkout master" &&
	git for-each-ref --format="%(HEAD) %(refname:short)" refs/heads/ >actual &&
	sed -e "s/^\* /  /" actual >expect &&
	git checkout --orphan HEAD &&
	git for-each-ref --format="%(HEAD) %(refname:short)" refs/heads/ >actual &&
	test_cmp expect actual
=======
cat >trailers <<EOF
Reviewed-by: A U Thor <author@example.com>
Signed-off-by: A U Thor <author@example.com>
EOF

test_expect_success 'basic atom: head contents:trailers' '
	echo "Some contents" > two &&
	git add two &&
	git commit -F - <<-EOF &&
	trailers: this commit message has trailers

	Some message contents

	$(cat trailers)
	EOF
	git for-each-ref --format="%(contents:trailers)" refs/heads/master >actual &&
	sanitize_pgp <actual >actual.clean &&
	# git for-each-ref ends with a blank line
	cat >expect <<-EOF &&
	$(cat trailers)

	EOF
	test_cmp expect actual.clean
>>>>>>> b1d31c89
'

test_done<|MERGE_RESOLUTION|>--- conflicted
+++ resolved
@@ -554,7 +554,6 @@
 	test_cmp expected actual
 '
 
-<<<<<<< HEAD
 test_expect_success 'do not dereference NULL upon %(HEAD) on unborn branch' '
 	test_when_finished "git checkout master" &&
 	git for-each-ref --format="%(HEAD) %(refname:short)" refs/heads/ >actual &&
@@ -562,7 +561,8 @@
 	git checkout --orphan HEAD &&
 	git for-each-ref --format="%(HEAD) %(refname:short)" refs/heads/ >actual &&
 	test_cmp expect actual
-=======
+'
+
 cat >trailers <<EOF
 Reviewed-by: A U Thor <author@example.com>
 Signed-off-by: A U Thor <author@example.com>
@@ -586,7 +586,6 @@
 
 	EOF
 	test_cmp expect actual.clean
->>>>>>> b1d31c89
 '
 
 test_done