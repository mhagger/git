--- conflicted
+++ resolved
@@ -1347,33 +1347,6 @@
 	return 0;
 }
 
-<<<<<<< HEAD
-=======
-/* Update gitfile and core.worktree setting to connect work tree and git dir */
-void connect_work_tree_and_git_dir(const char *work_tree, const char *git_dir)
-{
-	struct strbuf file_name = STRBUF_INIT;
-	struct strbuf rel_path = STRBUF_INIT;
-	const char *real_work_tree = real_pathdup(work_tree);
-
-	/* Update gitfile */
-	strbuf_addf(&file_name, "%s/.git", work_tree);
-	write_file(file_name.buf, "gitdir: %s",
-		   relative_path(git_dir, real_work_tree, &rel_path));
-
-	/* Update core.worktree setting */
-	strbuf_reset(&file_name);
-	strbuf_addf(&file_name, "%s/config", git_dir);
-	git_config_set_in_file(file_name.buf, "core.worktree",
-			       relative_path(real_work_tree, git_dir,
-					     &rel_path));
-
-	strbuf_release(&file_name);
-	strbuf_release(&rel_path);
-	free((void *)real_work_tree);
-}
-
->>>>>>> e6fac7f3
 int parallel_submodules(void)
 {
 	return parallel_jobs;
@@ -1410,7 +1383,7 @@
 		/* If it is an actual gitfile, it doesn't need migration. */
 		return;
 
-	real_old_git_dir = xstrdup(real_path(old_git_dir));
+	real_old_git_dir = real_pathdup(old_git_dir);
 
 	sub = submodule_from_path(null_sha1, path);
 	if (!sub)
@@ -1419,7 +1392,7 @@
 	new_git_dir = git_path("modules/%s", sub->name);
 	if (safe_create_leading_directories_const(new_git_dir) < 0)
 		die(_("could not create directory '%s'"), new_git_dir);
-	real_new_git_dir = xstrdup(real_path(new_git_dir));
+	real_new_git_dir = real_pathdup(new_git_dir);
 
 	if (!prefix)
 		prefix = get_super_prefix();
@@ -1456,8 +1429,8 @@
 		goto out;
 
 	/* Is it already absorbed into the superprojects git dir? */
-	real_sub_git_dir = xstrdup(real_path(sub_git_dir));
-	real_common_git_dir = xstrdup(real_path(get_git_common_dir()));
+	real_sub_git_dir = real_pathdup(sub_git_dir);
+	real_common_git_dir = real_pathdup(get_git_common_dir());
 	if (!skip_prefix(real_sub_git_dir, real_common_git_dir, &v))
 		relocate_single_git_dir_into_superproject(prefix, path);
 
